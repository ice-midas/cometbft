package consensus

import (
	"bytes"
	"context"
	"fmt"
	"strings"
	"testing"
	"time"

	"github.com/stretchr/testify/assert"
	"github.com/stretchr/testify/mock"
	"github.com/stretchr/testify/require"

	"github.com/cometbft/cometbft/abci/example/kvstore"
	abci "github.com/cometbft/cometbft/abci/types"
	abcimocks "github.com/cometbft/cometbft/abci/types/mocks"
	cmtproto "github.com/cometbft/cometbft/api/cometbft/types/v1"
	"github.com/cometbft/cometbft/crypto/tmhash"
	cstypes "github.com/cometbft/cometbft/internal/consensus/types"
	"github.com/cometbft/cometbft/internal/protoio"
	cmtpubsub "github.com/cometbft/cometbft/internal/pubsub"
	cmtrand "github.com/cometbft/cometbft/internal/rand"
	"github.com/cometbft/cometbft/internal/test"
	cmtbytes "github.com/cometbft/cometbft/libs/bytes"
	"github.com/cometbft/cometbft/libs/log"
	p2pmock "github.com/cometbft/cometbft/p2p/mock"
	"github.com/cometbft/cometbft/types"
)

/*

ProposeSuite
x * TestProposerSelection0 - round robin ordering, round 0
x * TestProposerSelection2 - round robin ordering, round 2++
x * TestEnterProposeNoValidator - timeout into prevote round
x * TestEnterPropose - finish propose without timing out (we have the proposal)
x * TestBadProposal - 2 vals, bad proposal (bad block state hash), should prevote and precommit nil
x * TestOversizedBlock - block with too many txs should be rejected
FullRoundSuite
x * TestFullRound1 - 1 val, full successful round
x * TestFullRoundNil - 1 val, full round of nil
x * TestFullRound2 - 2 vals, both required for full round
LockSuite
x * TestStateLock_NoPOL - 2 vals, 4 rounds. one val locked, precommits nil every round except first.
x * TestStateLock_POLUpdateLock - 4 vals, one precommits,
other 3 polka at next round, so we unlock and precomit the polka
x * TestStateLock_POLRelock - 4 vals, polka in round 1 and polka in round 2.
Ensure validator updates locked round.
x * TestStateLock_POLDoesNotUnlock 4 vals, one precommits, other 3 polka nil at
next round, so we precommit nil but maintain lock
<<<<<<< HEAD
x * TestStateLock_MissingProposalWhenPOLSeenDoesNotUpdateLock - 4 vals, 1 misses proposal but sees POL.
x * TestStateLock_MissingProposalWhenPOLSeenDoesNotUnlock - 4 vals, 1 misses proposal but sees POL.
  * TestStateLock_MissingProposalWhenPOLForLockedBlock - 4 vals, 1 misses proposal but sees POL for locked block.
x * TestState_MissingProposalValidBlockReceivedPrecommit - 4 vals, 1 misses proposal but receives full block.
x * TestStateLock_POLSafety1 - 4 vals. We shouldn't change lock based on polka at earlier round
x * TestStateLock_POLSafety2 - 4 vals. We shouldn't accept a proposal with POLRound smaller than our locked round.
x * TestState_PrevotePOLFromPreviousRound 4 vals, prevote a proposal if a POL was seen for it in a previous round.
=======
x * TestStateLockMissingProposalWhenPOLSeenDoesNotUpdateLock - 4 vals, 1 misses proposal but sees POL.
x * TestStateLockMissingProposalWhenPOLSeenDoesNotUnlock - 4 vals, 1 misses proposal but sees POL.
  * TestStateLockMissingProposalWhenPOLForLockedBlock - 4 vals, 1 misses proposal but sees POL for locked block.
x * TestStateMissingProposalValidBlockReceivedTimeout - 4 vals, 1 misses proposal but receives full block.
x * TestStateLockPOLSafety1 - 4 vals. We shouldn't change lock based on polka at earlier round
x * TestStateLockPOLSafety2 - 4 vals. After unlocking, we shouldn't relock based on polka at earlier round
x * TestStatePrevotePOLFromPreviousRound 4 vals, prevote a proposal if a POL was seen for it in a previous round.
>>>>>>> f128c623
  * TestNetworkLock - once +1/3 precommits, network should be locked
  * TestNetworkLockPOL - once +1/3 precommits, the block with more recent polka is committed
SlashingSuite
x * TestStateSlashing_Prevotes - a validator prevoting twice in a round gets slashed
x * TestStateSlashing_Precommits - a validator precomitting twice in a round gets slashed
CatchupSuite
  * TestCatchup - if we might be behind and we've seen any 2/3 prevotes, round skip to new round, precommit, or prevote
HaltSuite
x * TestHalt1 - if we see +2/3 precommits after timing out into new round, we should still commit

*/

//----------------------------------------------------------------------------------------------------
// ProposeSuite

func TestStateProposerSelection0(t *testing.T) {
	cs1, vss := randState(4)
	height, round, chainID := cs1.Height, cs1.Round, cs1.state.ChainID
	pv, err := cs1.privValidator.GetPubKey()
	require.NoError(t, err)

	newRoundCh := subscribe(cs1.eventBus, types.EventQueryNewRound)
	proposalCh := subscribe(cs1.eventBus, types.EventQueryCompleteProposal)

	startTestRound(cs1, height, round)

	// Wait for new round so proposer is set.
	ensureNewRound(newRoundCh, height, round)

	// Commit a block and ensure proposer for the next height is correct.
	prop := cs1.GetRoundState().Validators.GetProposer()
	address := pv.Address()
	require.Truef(t, bytes.Equal(prop.Address, address), "expected proposer to be validator 0 (%X). Got %X", address, prop.Address)

	// Wait for complete proposal.
	ensureNewProposal(proposalCh, height, round)

	rs := cs1.GetRoundState()
	signAddVotes(cs1, types.PrecommitType, chainID, types.BlockID{
		Hash:          rs.ProposalBlock.Hash(),
		PartSetHeader: rs.ProposalBlockParts.Header(),
	}, true, vss[1:]...)

	// Wait for new round so next validator is set.
	ensureNewRound(newRoundCh, height+1, 0)

	prop = cs1.GetRoundState().Validators.GetProposer()
	pv1, err := vss[1].GetPubKey()
	require.NoError(t, err)
	addr := pv1.Address()
	require.Truef(t, bytes.Equal(prop.Address, addr), "expected proposer to be validator 1 (%X). Got %X", addr, prop.Address)
}

// Now let's do it all again, but starting from round 2 instead of 0.
func TestStateProposerSelection2(t *testing.T) {
	cs1, vss := randState(4) // test needs more work for more than 3 validators
	height, chainID := cs1.Height, cs1.state.ChainID
	newRoundCh := subscribe(cs1.eventBus, types.EventQueryNewRound)

	// this time we jump in at round 2
	incrementRound(vss[1:]...)
	incrementRound(vss[1:]...)

	var round int32 = 2
	startTestRound(cs1, height, round)

	ensureNewRound(newRoundCh, height, round) // wait for the new round

	// everyone just votes nil. we get a new proposer each round
	for i := int32(0); int(i) < len(vss); i++ {
		prop := cs1.GetRoundState().Validators.GetProposer()
		pvk, err := vss[int(i+round)%len(vss)].GetPubKey()
		require.NoError(t, err)
		addr := pvk.Address()
		correctProposer := addr
		require.Truef(t, bytes.Equal(prop.Address, correctProposer),
			"expected RoundState.Validators.GetProposer() to be validator %d (%X). Got %X",
			int(i+2)%len(vss), correctProposer, prop.Address,
		)
		signAddVotes(cs1, types.PrecommitType, chainID, types.BlockID{}, true, vss[1:]...)
		ensureNewRound(newRoundCh, height, i+round+1) // wait for the new round event each round
		incrementRound(vss[1:]...)
	}
}

// a non-validator should timeout into the prevote round.
func TestStateEnterProposeNoPrivValidator(t *testing.T) {
	cs, _ := randState(1)
	cs.SetPrivValidator(nil)
	height, round := cs.Height, cs.Round

	// Listen for propose timeout event
	timeoutCh := subscribe(cs.eventBus, types.EventQueryTimeoutPropose)

	startTestRound(cs, height, round)

	// if we're not a validator, EnterPropose should timeout
	ensureNewTimeout(timeoutCh, height, round, cs.config.TimeoutPropose.Nanoseconds())

	if cs.GetRoundState().Proposal != nil {
		t.Error("Expected to make no proposal, since no privValidator")
	}
}

// a validator should not timeout of the prevote round (TODO: unless the block is really big!)
func TestStateEnterProposeYesPrivValidator(t *testing.T) {
	cs, _ := randState(1)
	height, round := cs.Height, cs.Round

	// Listen for propose timeout event

	timeoutCh := subscribe(cs.eventBus, types.EventQueryTimeoutPropose)
	proposalCh := subscribe(cs.eventBus, types.EventQueryCompleteProposal)

	cs.enterNewRound(height, round)
	cs.startRoutines(3)

	ensureNewProposal(proposalCh, height, round)

	// Check that Proposal, ProposalBlock, ProposalBlockParts are set.
	rs := cs.GetRoundState()
	if rs.Proposal == nil {
		t.Error("rs.Proposal should be set")
	}
	if rs.ProposalBlock == nil {
		t.Error("rs.ProposalBlock should be set")
	}
	if rs.ProposalBlockParts.Total() == 0 {
		t.Error("rs.ProposalBlockParts should be set")
	}

	// if we're a validator, enterPropose should not timeout
	ensureNoNewTimeout(timeoutCh, cs.config.TimeoutPropose.Nanoseconds())
}

func TestStateBadProposal(t *testing.T) {
	ctx, cancel := context.WithCancel(context.Background())
	defer cancel()

	cs1, vss := randState(2)
	height, round, chainID := cs1.Height, cs1.Round, cs1.state.ChainID
	vs2 := vss[1]

	partSize := types.BlockPartSizeBytes

	proposalCh := subscribe(cs1.eventBus, types.EventQueryCompleteProposal)
	voteCh := subscribe(cs1.eventBus, types.EventQueryVote)

	propBlock, err := cs1.createProposalBlock(ctx) // changeProposer(t, cs1, vs2)
	require.NoError(t, err)

	// make the second validator the proposer by incrementing round
	round++
	incrementRound(vss[1:]...)

	// make the block bad by tampering with statehash
	stateHash := propBlock.AppHash
	if len(stateHash) == 0 {
		stateHash = make([]byte, 32)
	}
	stateHash[0] = (stateHash[0] + 1) % 255
	propBlock.AppHash = stateHash
	propBlockParts, err := propBlock.MakePartSet(partSize)
	require.NoError(t, err)
	blockID := types.BlockID{Hash: propBlock.Hash(), PartSetHeader: propBlockParts.Header()}
	proposal := types.NewProposal(vs2.Height, round, -1, blockID, propBlock.Header.Time)
	signProposal(t, proposal, chainID, vs2)

	// set the proposal block
	err = cs1.SetProposalAndBlock(proposal, propBlock, propBlockParts, "some peer")
	require.NoError(t, err)

	// start the machine
	startTestRound(cs1, height, round)

	// wait for proposal
	ensureProposal(proposalCh, height, round, blockID)

	// wait for prevote
	ensurePrevote(voteCh, height, round)
	validatePrevote(t, cs1, round, vss[0], nil)

	// add bad prevote from vs2 and wait for it
	signAddVotes(cs1, types.PrevoteType, chainID, blockID, false, vs2)
	ensurePrevote(voteCh, height, round)

	// wait for precommit
	ensurePrecommit(voteCh, height, round)
	validatePrecommit(t, cs1, round, -1, vss[0], nil, nil)
	signAddVotes(cs1, types.PrecommitType, chainID, blockID, true, vs2)
}

func TestStateOversizedBlock(t *testing.T) {
	const maxBytes = int64(types.BlockPartSizeBytes)

	for _, testCase := range []struct {
		name      string
		oversized bool
	}{
		{
			name:      "max size, correct block",
			oversized: false,
		},
		{
			name:      "off-by-1 max size, incorrect block",
			oversized: true,
		},
	} {
		t.Run(testCase.name, func(t *testing.T) {
			cs1, vss := randState(2)
			cs1.state.ConsensusParams.Block.MaxBytes = maxBytes
			height, round, chainID := cs1.Height, cs1.Round, cs1.state.ChainID
			vs2 := vss[1]

			partSize := types.BlockPartSizeBytes

			propBlock, propBlockParts := findBlockSizeLimit(t, height, maxBytes, cs1, partSize, testCase.oversized)

			timeoutProposeCh := subscribe(cs1.eventBus, types.EventQueryTimeoutPropose)
			voteCh := subscribe(cs1.eventBus, types.EventQueryVote)

			// make the second validator the proposer by incrementing round
			round++
			incrementRound(vss[1:]...)

			blockID := types.BlockID{Hash: propBlock.Hash(), PartSetHeader: propBlockParts.Header()}
			proposal := types.NewProposal(height, round, -1, blockID, propBlock.Header.Time)
			signProposal(t, proposal, chainID, vs2)

			totalBytes := 0
			for i := 0; i < int(propBlockParts.Total()); i++ {
				part := propBlockParts.GetPart(i)
				totalBytes += len(part.Bytes)
			}

			maxBlockParts := maxBytes / int64(types.BlockPartSizeBytes)
			if maxBytes > maxBlockParts*int64(types.BlockPartSizeBytes) {
				maxBlockParts++
			}
			numBlockParts := int64(propBlockParts.Total())

			err := cs1.SetProposalAndBlock(proposal, propBlock, propBlockParts, "some peer")
			require.NoError(t, err)

			// start the machine
			startTestRound(cs1, height, round)

			t.Log("Block Sizes;", "Limit", maxBytes, "Current", totalBytes)
			t.Log("Proposal Parts;", "Maximum", maxBlockParts, "Current", numBlockParts)

			validateHash := propBlock.Hash()
			lockedRound := int32(1)
			if testCase.oversized {
				validateHash = nil
				lockedRound = -1
				// if the block is oversized cs1 should log an error with the block part message as it exceeds
				// the consensus params. The block is not added to cs.ProposalBlock so the node timeouts.
				ensureNewTimeout(timeoutProposeCh, height, round, cs1.config.Propose(round).Nanoseconds())
				// and then should send nil prevote and precommit regardless of whether other validators prevote and
				// precommit on it
			}
			ensurePrevote(voteCh, height, round)
			validatePrevote(t, cs1, round, vss[0], validateHash)

			// Should not accept a Proposal with too many block parts
			if numBlockParts > maxBlockParts {
				require.Nil(t, cs1.Proposal)
			}

			signAddVotes(cs1, types.PrevoteType, chainID, blockID, false, vs2)
			ensurePrevote(voteCh, height, round)
			ensurePrecommit(voteCh, height, round)
			validatePrecommit(t, cs1, round, lockedRound, vss[0], validateHash, validateHash)

			signAddVotes(cs1, types.PrecommitType, chainID, blockID, true, vs2)
		})
	}
}

//----------------------------------------------------------------------------------------------------
// FullRoundSuite

// propose, prevote, and precommit a block.
func TestStateFullRound1(t *testing.T) {
	cs, vss := randState(1)
	height, round := cs.Height, cs.Round

	// NOTE: buffer capacity of 0 ensures we can validate prevote and last commit
	// before consensus can move to the next height (and cause a race condition)
	if err := cs.eventBus.Stop(); err != nil {
		t.Error(err)
	}
	eventBus := types.NewEventBusWithBufferCapacity(0)
	eventBus.SetLogger(log.TestingLogger().With("module", "events"))
	cs.SetEventBus(eventBus)
	if err := eventBus.Start(); err != nil {
		t.Error(err)
	}

	voteCh := subscribeUnBuffered(cs.eventBus, types.EventQueryVote)
	propCh := subscribe(cs.eventBus, types.EventQueryCompleteProposal)
	newRoundCh := subscribe(cs.eventBus, types.EventQueryNewRound)

	// Maybe it would be better to call explicitly startRoutines(4)
	startTestRound(cs, height, round)

	ensureNewRound(newRoundCh, height, round)

	ensureNewProposal(propCh, height, round)
	propBlockHash := cs.GetRoundState().ProposalBlock.Hash()

	ensurePrevote(voteCh, height, round) // wait for prevote
	validatePrevote(t, cs, round, vss[0], propBlockHash)

	ensurePrecommit(voteCh, height, round) // wait for precommit

	// we're going to roll right into new height
	ensureNewRound(newRoundCh, height+1, 0)

	validateLastPrecommit(t, cs, vss[0], propBlockHash)
}

// nil is proposed, so prevote and precommit nil.
func TestStateFullRoundNil(t *testing.T) {
	cs, _ := randState(1)
	height, round := cs.Height, cs.Round

	voteCh := subscribeUnBuffered(cs.eventBus, types.EventQueryVote)

	cs.enterPrevote(height, round)
	cs.startRoutines(4)

	ensurePrevoteMatch(t, voteCh, height, round, nil)   // prevote
	ensurePrecommitMatch(t, voteCh, height, round, nil) // precommit
}

// run through propose, prevote, precommit commit with two validators
// where the first validator has to wait for votes from the second.
func TestStateFullRound2(t *testing.T) {
	cs1, vss := randState(2)
	vs2 := vss[1]
	height, round, chainID := cs1.Height, cs1.Round, cs1.state.ChainID

	voteCh := subscribeUnBuffered(cs1.eventBus, types.EventQueryVote)
	newBlockCh := subscribe(cs1.eventBus, types.EventQueryNewBlock)

	// start round and wait for propose and prevote
	startTestRound(cs1, height, round)

	ensurePrevote(voteCh, height, round) // prevote

	// we should be stuck in limbo waiting for more prevotes
	rs := cs1.GetRoundState()
	blockID := types.BlockID{Hash: rs.ProposalBlock.Hash(), PartSetHeader: rs.ProposalBlockParts.Header()}

	// prevote arrives from vs2:
	signAddVotes(cs1, types.PrevoteType, chainID, blockID, false, vs2)
	ensurePrevote(voteCh, height, round) // prevote

	ensurePrecommit(voteCh, height, round) // precommit
	// the proposed block should now be locked and our precommit added
	validatePrecommit(t, cs1, 0, 0, vss[0], blockID.Hash, blockID.Hash)

	// we should be stuck in limbo waiting for more precommits

	// precommit arrives from vs2:
	signAddVotes(cs1, types.PrecommitType, chainID, blockID, true, vs2)
	ensurePrecommit(voteCh, height, round)

	// wait to finish commit, propose in next height
	ensureNewBlock(newBlockCh, height)
}

//------------------------------------------------------------------------------------------
// LockSuite

// two validators, 4 rounds.
// two vals take turns proposing. val1 locks on first one, precommits nil on everything else.
func TestStateLock_NoPOL(t *testing.T) {
	ctx, cancel := context.WithCancel(context.Background())
	defer cancel()

	cs1, vss := randState(2)
	vs2 := vss[1]
	height, round, chainID := cs1.Height, cs1.Round, cs1.state.ChainID

	partSize := types.BlockPartSizeBytes

	timeoutProposeCh := subscribe(cs1.eventBus, types.EventQueryTimeoutPropose)
	timeoutWaitCh := subscribe(cs1.eventBus, types.EventQueryTimeoutWait)
	voteCh := subscribeUnBuffered(cs1.eventBus, types.EventQueryVote)
	proposalCh := subscribe(cs1.eventBus, types.EventQueryCompleteProposal)
	newRoundCh := subscribe(cs1.eventBus, types.EventQueryNewRound)

	/*
		Round1 (cs1, B) // B B // B B2
	*/

	// start round and wait for prevote
	cs1.enterNewRound(height, round)
	cs1.startRoutines(0)

	ensureNewRound(newRoundCh, height, round)

	ensureNewProposal(proposalCh, height, round)
	roundState := cs1.GetRoundState()
	initialBlockID := types.BlockID{
		Hash:          roundState.ProposalBlock.Hash(),
		PartSetHeader: roundState.ProposalBlockParts.Header(),
	}

	ensurePrevote(voteCh, height, round) // prevote

	// we should now be stuck in limbo forever, waiting for more prevotes
	// prevote arrives from vs2:
	signAddVotes(cs1, types.PrevoteType, chainID, initialBlockID, false, vs2)
	ensurePrevote(voteCh, height, round) // prevote
	validatePrevote(t, cs1, round, vss[0], initialBlockID.Hash)

	// the proposed block should now be locked and our precommit added
	ensurePrecommit(voteCh, height, round)
	validatePrecommit(t, cs1, round, round, vss[0], initialBlockID.Hash, initialBlockID.Hash)

	// we should now be stuck in limbo forever, waiting for more precommits
	// lets add one for a different block
	hash := make([]byte, len(initialBlockID.Hash))
	copy(hash, initialBlockID.Hash)
	hash[0] = (hash[0] + 1) % 255
	signAddVotes(cs1, types.PrecommitType, chainID, types.BlockID{
		Hash:          hash,
		PartSetHeader: initialBlockID.PartSetHeader,
	}, true, vs2)
	ensurePrecommit(voteCh, height, round) // precommit

	// (note we're entering precommit for a second time this round)
	// but with invalid args. then we enterPrecommitWait, and the timeout to new round
	ensureNewTimeout(timeoutWaitCh, height, round, cs1.config.Precommit(round).Nanoseconds())

	///

	round++ // moving to the next round
	ensureNewRound(newRoundCh, height, round)
	t.Log("#### ONTO ROUND 1")
	/*
		Round2 (cs1, B) // B B2
	*/

	incrementRound(vs2)

	// now we're on a new round and not the proposer, so wait for timeout
	ensureNewTimeout(timeoutProposeCh, height, round, cs1.config.Propose(round).Nanoseconds())

	rs := cs1.GetRoundState()

	require.Nil(t, rs.ProposalBlock, "Expected proposal block to be nil")

	// we should have prevoted nil since we did not see a proposal in the round.
	ensurePrevote(voteCh, height, round)
	validatePrevote(t, cs1, round, vss[0], nil)

	// add a conflicting prevote from the other validator
	partSet, err := rs.LockedBlock.MakePartSet(partSize)
	require.NoError(t, err)
	conflictingBlockID := types.BlockID{Hash: hash, PartSetHeader: partSet.Header()}
	signAddVotes(cs1, types.PrevoteType, chainID, conflictingBlockID, false, vs2)
	ensurePrevote(voteCh, height, round)

	// now we're going to enter prevote again, but with invalid args
	// and then prevote wait, which should timeout. then wait for precommit
	ensureNewTimeout(timeoutWaitCh, height, round, cs1.config.Prevote(round).Nanoseconds())
	// the proposed block should still be locked block.
	// we should precommit nil and be locked on the proposal.
	ensurePrecommit(voteCh, height, round)
	validatePrecommit(t, cs1, round, 0, vss[0], nil, initialBlockID.Hash)

	// add conflicting precommit from vs2
	signAddVotes(cs1, types.PrecommitType, chainID, conflictingBlockID, true, vs2)
	ensurePrecommit(voteCh, height, round)

	// (note we're entering precommit for a second time this round, but with invalid args
	// then we enterPrecommitWait and timeout into NewRound
	ensureNewTimeout(timeoutWaitCh, height, round, cs1.config.Precommit(round).Nanoseconds())

	round++ // entering new round
	ensureNewRound(newRoundCh, height, round)
	t.Log("#### ONTO ROUND 2")
	/*
		Round3 (vs2, _) // B, B2
	*/

	incrementRound(vs2)

	ensureNewProposal(proposalCh, height, round)
	rs = cs1.GetRoundState()

	// now we're on a new round and are the proposer
	require.Truef(t, bytes.Equal(rs.ProposalBlock.Hash(), rs.LockedBlock.Hash()),
		"expected proposal block to be locked block. Got %v, Expected %v",
		rs.ProposalBlock, rs.LockedBlock,
	)

	ensurePrevote(voteCh, height, round) // prevote
	validatePrevote(t, cs1, round, vss[0], rs.LockedBlock.Hash())
	partSet, err = rs.ProposalBlock.MakePartSet(partSize)
	require.NoError(t, err)
	newBlockID := types.BlockID{Hash: hash, PartSetHeader: partSet.Header()}
	signAddVotes(cs1, types.PrevoteType, chainID, newBlockID, false, vs2)
	ensurePrevote(voteCh, height, round)

	ensureNewTimeout(timeoutWaitCh, height, round, cs1.config.Prevote(round).Nanoseconds())
	ensurePrecommit(voteCh, height, round) // precommit

	validatePrecommit(t, cs1, round, 0, vss[0], nil, initialBlockID.Hash) // precommit nil but be locked on proposal

	signAddVotes(
		cs1,
		types.PrecommitType,
		chainID,
		newBlockID,
		true,
		vs2) // NOTE: conflicting precommits at same height
	ensurePrecommit(voteCh, height, round)

	ensureNewTimeout(timeoutWaitCh, height, round, cs1.config.Precommit(round).Nanoseconds())

	cs2, _ := randState(2) // needed so generated block is different than locked block
	// before we time out into new round, set next proposal block
	prop, propBlock := decideProposal(ctx, t, cs2, vs2, vs2.Height, vs2.Round+1)
	require.NotNil(t, propBlock, "Failed to create proposal block with vs2")
	require.NotNil(t, prop, "Failed to create proposal block with vs2")
	propBlockID := types.BlockID{
		Hash:          propBlock.Hash(),
		PartSetHeader: partSet.Header(),
	}

	incrementRound(vs2)

	round++ // entering new round
	ensureNewRound(newRoundCh, height, round)
	t.Log("#### ONTO ROUND 3")
	/*
		Round4 (vs2, C) // B C // B C
	*/

	// now we're on a new round and not the proposer
	// so set the proposal block
	bps3, err := propBlock.MakePartSet(partSize)
	require.NoError(t, err)
	err = cs1.SetProposalAndBlock(prop, propBlock, bps3, "")
	require.NoError(t, err)

	ensureNewProposal(proposalCh, height, round)

	// prevote for nil since we did not see a proposal for our locked block in the round.
	ensurePrevote(voteCh, height, round)
	validatePrevote(t, cs1, 3, vss[0], nil)

	// prevote for proposed block
	signAddVotes(cs1, types.PrevoteType, chainID, propBlockID, false, vs2)
	ensurePrevote(voteCh, height, round)

	ensureNewTimeout(timeoutWaitCh, height, round, cs1.config.Prevote(round).Nanoseconds())
	ensurePrecommit(voteCh, height, round)
	validatePrecommit(t, cs1, round, 0, vss[0], nil, initialBlockID.Hash) // precommit nil but locked on proposal

	signAddVotes(
		cs1,
		types.PrecommitType,
		chainID,
		propBlockID,
		true,
		vs2) // NOTE: conflicting precommits at same height
	ensurePrecommit(voteCh, height, round)
}

// TestStateLock_POLUpdateLock tests that a validator updates its locked
// block if the following conditions are met within a round:
// 1. The validator received a valid proposal for the block
// 2. The validator received prevotes representing greater than 2/3 of the voting
// power on the network for the block.
func TestStateLock_POLUpdateLock(t *testing.T) {
	ctx, cancel := context.WithCancel(context.Background())
	defer cancel()

	cs1, vss := randState(4)
	vs2, vs3, vs4 := vss[1], vss[2], vss[3]
	height, round, chainID := cs1.Height, cs1.Round, cs1.state.ChainID

	partSize := types.BlockPartSizeBytes

	timeoutWaitCh := subscribe(cs1.eventBus, types.EventQueryTimeoutWait)
	proposalCh := subscribe(cs1.eventBus, types.EventQueryCompleteProposal)
	pv1, err := cs1.privValidator.GetPubKey()
	require.NoError(t, err)
	addr := pv1.Address()
	voteCh := subscribeToVoter(cs1, addr)
	lockCh := subscribe(cs1.eventBus, types.EventQueryLock)
	newRoundCh := subscribe(cs1.eventBus, types.EventQueryNewRound)

	/*
		Round 0:
		cs1 creates a proposal for block B.
		Send a prevote for B from each of the validators to cs1.
		Send a precommit for nil from all of the validators to cs1.

		This ensures that cs1 will lock on B in this round but not precommit it.
	*/
	t.Log("### Starting Round 0")

	// start round and wait for propose and prevote
	startTestRound(cs1, height, round)

	ensureNewRound(newRoundCh, height, round)
	ensureNewProposal(proposalCh, height, round)
	rs := cs1.GetRoundState()
	initialBlockID := types.BlockID{
		Hash:          rs.ProposalBlock.Hash(),
		PartSetHeader: rs.ProposalBlockParts.Header(),
	}

	ensurePrevote(voteCh, height, round)

	signAddVotes(cs1, types.PrevoteType, chainID, initialBlockID, false, vs2, vs3, vs4)

	// check that the validator generates a Lock event.
	ensureLock(lockCh, height, round)

	// the proposed block should now be locked and our precommit added.
	ensurePrecommit(voteCh, height, round)
	validatePrecommit(t, cs1, round, round, vss[0], initialBlockID.Hash, initialBlockID.Hash)

	// add precommits from the rest of the validators.
	signAddVotes(cs1, types.PrecommitType, chainID, types.BlockID{}, true, vs2, vs3, vs4)

	// timeout to new round.
	ensureNewTimeout(timeoutWaitCh, height, round, cs1.config.Precommit(round).Nanoseconds())

	/*
		Round 1:
		Create a block, D and send a proposal for it to cs1
		Send a prevote for D from each of the validators to cs1.
		Send a precommit for nil from all of the validators to cs1.

		Check that cs1 is now locked on the new block, D and no longer on the old block.
	*/
	t.Log("### Starting Round 1")
	incrementRound(vs2, vs3, vs4)
	round++

	// Generate a new proposal block.
	cs2 := newState(cs1.state, vs2, kvstore.NewInMemoryApplication())
	propR1, propBlockR1 := decideProposal(ctx, t, cs2, vs2, vs2.Height, vs2.Round)
	propBlockR1Parts, err := propBlockR1.MakePartSet(partSize)
	require.NoError(t, err)
	propBlockR1Hash := propBlockR1.Hash()
	r1BlockID := types.BlockID{
		Hash:          propBlockR1Hash,
		PartSetHeader: propBlockR1Parts.Header(),
	}
	require.NotEqual(t, propBlockR1Hash, initialBlockID.Hash)
	err = cs1.SetProposalAndBlock(propR1, propBlockR1, propBlockR1Parts, "some peer")
	require.NoError(t, err)

	ensureNewRound(newRoundCh, height, round)

	// ensure that the validator receives the proposal.
	ensureNewProposal(proposalCh, height, round)

	// Prevote our nil since the proposal does not match our locked block.
	ensurePrevote(voteCh, height, round)
	validatePrevote(t, cs1, round, vss[0], nil)

	// Add prevotes from the remainder of the validators for the new locked block.
	signAddVotes(cs1, types.PrevoteType, chainID, r1BlockID, false, vs2, vs3, vs4)

	// Check that we lock on a new block.
	ensureLock(lockCh, height, round)

	ensurePrecommit(voteCh, height, round)

	// We should now be locked on the new block and prevote it since we saw a sufficient amount
	// prevote for the block.
	validatePrecommit(t, cs1, round, round, vss[0], propBlockR1Hash, propBlockR1Hash)
}

// TestStateLock_POLRelock tests that a validator updates its locked round if
// it receives votes representing over 2/3 of the voting power on the network
// for a block that it is already locked in.
func TestStateLock_POLRelock(t *testing.T) {
	cs1, vss := randState(4)
	vs2, vs3, vs4 := vss[1], vss[2], vss[3]
	height, round, chainID := cs1.Height, cs1.Round, cs1.state.ChainID

	timeoutWaitCh := subscribe(cs1.eventBus, types.EventQueryTimeoutWait)
	proposalCh := subscribe(cs1.eventBus, types.EventQueryCompleteProposal)
	pv1, err := cs1.privValidator.GetPubKey()
	require.NoError(t, err)
	addr := pv1.Address()
	voteCh := subscribeToVoter(cs1, addr)
	lockCh := subscribe(cs1.eventBus, types.EventQueryLock)
	relockCh := subscribe(cs1.eventBus, types.EventQueryRelock)
	newRoundCh := subscribe(cs1.eventBus, types.EventQueryNewRound)

	/*
		Round 0:
		cs1 creates a proposal for block B.
		Send a prevote for B from each of the validators to cs1.
		Send a precommit for nil from all of the validators to cs1.
		This ensures that cs1 will lock on B in this round but not precommit it.
	*/
	t.Log("### Starting Round 0")

	startTestRound(cs1, height, round)

	ensureNewRound(newRoundCh, height, round)
	ensureNewProposal(proposalCh, height, round)
	rs := cs1.GetRoundState()
	theBlock := rs.ProposalBlock
	theBlockParts := rs.ProposalBlockParts
	blockID := types.BlockID{
		Hash:          rs.ProposalBlock.Hash(),
		PartSetHeader: rs.ProposalBlockParts.Header(),
	}

	ensurePrevote(voteCh, height, round)

	signAddVotes(cs1, types.PrevoteType, chainID, blockID, false, vs2, vs3, vs4)

	// check that the validator generates a Lock event.
	ensureLock(lockCh, height, round)

	// the proposed block should now be locked and our precommit added.
	ensurePrecommit(voteCh, height, round)
	validatePrecommit(t, cs1, round, round, vss[0], blockID.Hash, blockID.Hash)

	// add precommits from the rest of the validators.
	signAddVotes(cs1, types.PrecommitType, chainID, types.BlockID{}, true, vs2, vs3, vs4)

	// timeout to new round.
	ensureNewTimeout(timeoutWaitCh, height, round, cs1.config.Precommit(round).Nanoseconds())

	/*
		Round 1:
		Create a proposal for block B, the same block from round 1.
		Send a prevote for B from each of the validators to cs1.
		Send a precommit for nil from all of the validators to cs1.

		Check that cs1 updates its 'locked round' value to the current round.
	*/
	t.Log("### Starting Round 1")
	incrementRound(vs2, vs3, vs4)
	round++
	propR1 := types.NewProposal(height, round, cs1.ValidRound, blockID, theBlock.Header.Time)
	signProposal(t, propR1, chainID, vs2)
	err = cs1.SetProposalAndBlock(propR1, theBlock, theBlockParts, "")
	require.NoError(t, err)

	ensureNewRound(newRoundCh, height, round)

	// ensure that the validator receives the proposal.
	ensureNewProposal(proposalCh, height, round)

	// Prevote our locked block since it matches the propsal seen in this round.
	ensurePrevote(voteCh, height, round)
	validatePrevote(t, cs1, round, vss[0], blockID.Hash)

	// Add prevotes from the remainder of the validators for the locked block.
	signAddVotes(cs1, types.PrevoteType, chainID, blockID, false, vs2, vs3, vs4)

	// Check that we relock.
	ensureRelock(relockCh, height, round)

	ensurePrecommit(voteCh, height, round)

	// We should now be locked on the same block but with an updated locked round.
	validatePrecommit(t, cs1, round, round, vss[0], blockID.Hash, blockID.Hash)
}

// TestStateLock_PrevoteNilWhenLockedAndMissProposal tests that a validator prevotes nil
// if it is locked on a block and misses the proposal in a round.
func TestStateLock_PrevoteNilWhenLockedAndMissProposal(t *testing.T) {
	cs1, vss := randState(4)
	vs2, vs3, vs4 := vss[1], vss[2], vss[3]
	height, round, chainID := cs1.Height, cs1.Round, cs1.state.ChainID

	timeoutWaitCh := subscribe(cs1.eventBus, types.EventQueryTimeoutWait)
	proposalCh := subscribe(cs1.eventBus, types.EventQueryCompleteProposal)
	pv1, err := cs1.privValidator.GetPubKey()
	require.NoError(t, err)
	addr := pv1.Address()
	voteCh := subscribeToVoter(cs1, addr)
	lockCh := subscribe(cs1.eventBus, types.EventQueryLock)
	newRoundCh := subscribe(cs1.eventBus, types.EventQueryNewRound)

	/*
		Round 0:
		cs1 creates a proposal for block B.
		Send a prevote for B from each of the validators to cs1.
		Send a precommit for nil from all of the validators to cs1.

		This ensures that cs1 will lock on B in this round but not precommit it.
	*/
	t.Log("### Starting Round 0")

	startTestRound(cs1, height, round)

	ensureNewRound(newRoundCh, height, round)
	ensureNewProposal(proposalCh, height, round)
	rs := cs1.GetRoundState()
	blockID := types.BlockID{
		Hash:          rs.ProposalBlock.Hash(),
		PartSetHeader: rs.ProposalBlockParts.Header(),
	}

	ensurePrevote(voteCh, height, round)

	signAddVotes(cs1, types.PrevoteType, chainID, blockID, false, vs2, vs3, vs4)

	// check that the validator generates a Lock event.
	ensureLock(lockCh, height, round)

	// the proposed block should now be locked and our precommit added.
	ensurePrecommit(voteCh, height, round)
	validatePrecommit(t, cs1, round, round, vss[0], blockID.Hash, blockID.Hash)

	// add precommits from the rest of the validators.
	signAddVotes(cs1, types.PrecommitType, chainID, types.BlockID{}, true, vs2, vs3, vs4)

	// timeout to new round.
	ensureNewTimeout(timeoutWaitCh, height, round, cs1.config.Precommit(round).Nanoseconds())

	/*
		Round 1:
		Send a prevote for nil from each of the validators to cs1.
		Send a precommit for nil from all of the validators to cs1.

		Check that cs1 prevotes nil instead of its locked block, but ensure
		that it maintains its locked block.
	*/
	t.Log("### Starting Round 1")
	incrementRound(vs2, vs3, vs4)
	round++

	ensureNewRound(newRoundCh, height, round)

	// Prevote our nil.
	ensurePrevote(voteCh, height, round)
	validatePrevote(t, cs1, round, vss[0], nil)

	// Add prevotes from the remainder of the validators nil.
	signAddVotes(cs1, types.PrevoteType, chainID, types.BlockID{}, false, vs2, vs3, vs4)
	ensurePrecommit(voteCh, height, round)
	// We should now be locked on the same block but with an updated locked round.
	validatePrecommit(t, cs1, round, 0, vss[0], nil, blockID.Hash)
}

// TestStateLock_PrevoteNilWhenLockedAndDifferentProposal tests that a validator prevotes nil
// if it is locked on a block and gets a different proposal in a round.
func TestStateLock_PrevoteNilWhenLockedAndDifferentProposal(t *testing.T) {
	ctx, cancel := context.WithCancel(context.Background())
	defer cancel()
	/*
		All of the assertions in this test occur on the `cs1` validator.
		The test sends signed votes from the other validators to cs1 and
		cs1's state is then examined to verify that it now matches the expected
		state.
	*/

	cs1, vss := randState(4)
	vs2, vs3, vs4 := vss[1], vss[2], vss[3]
	height, round, chainID := cs1.Height, cs1.Round, cs1.state.ChainID

	timeoutWaitCh := subscribe(cs1.eventBus, types.EventQueryTimeoutWait)
	proposalCh := subscribe(cs1.eventBus, types.EventQueryCompleteProposal)
	pv1, err := cs1.privValidator.GetPubKey()
	require.NoError(t, err)
	addr := pv1.Address()
	voteCh := subscribeToVoter(cs1, addr)
	lockCh := subscribe(cs1.eventBus, types.EventQueryLock)
	newRoundCh := subscribe(cs1.eventBus, types.EventQueryNewRound)

	/*
		Round 0:
		cs1 creates a proposal for block B.
		Send a prevote for B from each of the validators to cs1.
		Send a precommit for nil from all of the validators to cs1.

		This ensures that cs1 will lock on B in this round but not precommit it.
	*/
	t.Log("### Starting Round 0")
	startTestRound(cs1, height, round)

	ensureNewRound(newRoundCh, height, round)
	ensureNewProposal(proposalCh, height, round)
	rs := cs1.GetRoundState()
	blockID := types.BlockID{
		Hash:          rs.ProposalBlock.Hash(),
		PartSetHeader: rs.ProposalBlockParts.Header(),
	}

	ensurePrevote(voteCh, height, round)

	signAddVotes(cs1, types.PrevoteType, chainID, blockID, false, vs2, vs3, vs4)

	// check that the validator generates a Lock event.
	ensureLock(lockCh, height, round)

	// the proposed block should now be locked and our precommit added.
	ensurePrecommit(voteCh, height, round)
	validatePrecommit(t, cs1, round, round, vss[0], blockID.Hash, blockID.Hash)

	// add precommits from the rest of the validators.
	signAddVotes(cs1, types.PrecommitType, chainID, types.BlockID{}, true, vs2, vs3, vs4)

	// timeout to new round.
	ensureNewTimeout(timeoutWaitCh, height, round, cs1.config.Precommit(round).Nanoseconds())

	/*
		Round 1:
		Create a proposal for a new block.
		Send a prevote for nil from each of the validators to cs1.
		Send a precommit for nil from all of the validators to cs1.

		Check that cs1 prevotes nil instead of its locked block, but ensure
		that it maintains its locked block.
	*/
	t.Log("### Starting Round 1")
	incrementRound(vs2, vs3, vs4)
	round++
	cs2 := newState(cs1.state, vs2, kvstore.NewInMemoryApplication())
	propR1, propBlockR1 := decideProposal(ctx, t, cs2, vs2, vs2.Height, vs2.Round)
	propBlockR1Parts, err := propBlockR1.MakePartSet(types.BlockPartSizeBytes)
	require.NoError(t, err)
	propBlockR1Hash := propBlockR1.Hash()
	require.NotEqual(t, propBlockR1Hash, blockID.Hash)
	err = cs1.SetProposalAndBlock(propR1, propBlockR1, propBlockR1Parts, "some peer")
	require.NoError(t, err)

	ensureNewRound(newRoundCh, height, round)
	ensureNewProposal(proposalCh, height, round)

	// Prevote our nil.
	ensurePrevote(voteCh, height, round)
	validatePrevote(t, cs1, round, vss[0], nil)

	// Add prevotes from the remainder of the validators for nil.
	signAddVotes(cs1, types.PrevoteType, chainID, types.BlockID{}, false, vs2, vs3, vs4)

	// We should now be locked on the same block but prevote nil.
	ensurePrecommit(voteCh, height, round)
	validatePrecommit(t, cs1, round, 0, vss[0], nil, blockID.Hash)
}

// TestStateLock_POLDoesNotUnlock tests that a validator maintains its locked block
// despite receiving +2/3 nil prevotes and nil precommits from other validators.
// Tendermint used to 'unlock' its locked block when greater than 2/3 prevotes
// for a nil block were seen. This behavior has been removed and this test ensures
// that it has been completely removed.
func TestStateLock_POLDoesNotUnlock(t *testing.T) {
	ctx, cancel := context.WithCancel(context.Background())
	defer cancel()
	/*
		All of the assertions in this test occur on the `cs1` validator.
		The test sends signed votes from the other validators to cs1 and
		cs1's state is then examined to verify that it now matches the expected
		state.
	*/

	cs1, vss := randState(4)
	vs2, vs3, vs4 := vss[1], vss[2], vss[3]
	height, round, chainID := cs1.Height, cs1.Round, cs1.state.ChainID

	proposalCh := subscribe(cs1.eventBus, types.EventQueryCompleteProposal)
	timeoutWaitCh := subscribe(cs1.eventBus, types.EventQueryTimeoutWait)
	newRoundCh := subscribe(cs1.eventBus, types.EventQueryNewRound)
	lockCh := subscribe(cs1.eventBus, types.EventQueryLock)
	pv1, err := cs1.privValidator.GetPubKey()
	require.NoError(t, err)
	addr := pv1.Address()
	voteCh := subscribeToVoter(cs1, addr)

	/*
		Round 0:
		Create a block, B
		Send a prevote for B from each of the validators to `cs1`.
		Send a precommit for B from one of the validators to `cs1`.

		This ensures that cs1 will lock on B in this round.
	*/
	t.Log("#### ONTO ROUND 0")

	// start round and wait for propose and prevote
	startTestRound(cs1, height, round)
	ensureNewRound(newRoundCh, height, round)

	ensureNewProposal(proposalCh, height, round)
	rs := cs1.GetRoundState()
	blockID := types.BlockID{
		Hash:          rs.ProposalBlock.Hash(),
		PartSetHeader: rs.ProposalBlockParts.Header(),
	}

	ensurePrevote(voteCh, height, round)
	validatePrevote(t, cs1, round, vss[0], blockID.Hash)

	signAddVotes(cs1, types.PrevoteType, chainID, blockID, false, vs2, vs3, vs4)

	// the validator should have locked a block in this round.
	ensureLock(lockCh, height, round)

	ensurePrecommit(voteCh, height, round)
	// the proposed block should now be locked and our should be for this locked block.

	validatePrecommit(t, cs1, round, round, vss[0], blockID.Hash, blockID.Hash)

	// Add precommits from the other validators.
	// We only issue 1/2 Precommits for the block in this round.
	// This ensures that the validator being tested does not commit the block.
	// We do not want the validator to commit the block because we want the test
	// test to proceeds to the next consensus round.
	signAddVotes(cs1, types.PrecommitType, chainID, types.BlockID{}, true, vs2, vs4)
	signAddVotes(cs1, types.PrecommitType, chainID, blockID, true, vs3)

	// timeout to new round
	ensureNewTimeout(timeoutWaitCh, height, round, cs1.config.Precommit(round).Nanoseconds())

	/*
		Round 1:
		Send a prevote for nil from >2/3 of the validators to `cs1`.
		Check that cs1 maintains its lock on B but precommits nil.
		Send a precommit for nil from >2/3 of the validators to `cs1`.
	*/
	t.Log("#### ONTO ROUND 1")
	round++
	incrementRound(vs2, vs3, vs4)
	cs2 := newState(cs1.state, vs2, kvstore.NewInMemoryApplication())
	prop, propBlock := decideProposal(ctx, t, cs2, vs2, vs2.Height, vs2.Round)
	propBlockParts, err := propBlock.MakePartSet(types.BlockPartSizeBytes)
	require.NoError(t, err)
	require.NotEqual(t, propBlock.Hash(), blockID.Hash)
	err = cs1.SetProposalAndBlock(prop, propBlock, propBlockParts, "")
	require.NoError(t, err)

	ensureNewRound(newRoundCh, height, round)

	ensureNewProposal(proposalCh, height, round)

	// Prevote for nil since the proposed block does not match our locked block.
	ensurePrevote(voteCh, height, round)
	validatePrevote(t, cs1, round, vss[0], nil)

	// add >2/3 prevotes for nil from all other validators
	signAddVotes(cs1, types.PrevoteType, chainID, types.BlockID{}, false, vs2, vs3, vs4)

	ensurePrecommit(voteCh, height, round)

	// verify that we haven't update our locked block since the first round
	validatePrecommit(t, cs1, round, 0, vss[0], nil, blockID.Hash)

	signAddVotes(cs1, types.PrecommitType, chainID, types.BlockID{}, true, vs2, vs3, vs4)
	ensureNewTimeout(timeoutWaitCh, height, round, cs1.config.Precommit(round).Nanoseconds())

	/*
		Round 2:
		The validator cs1 saw >2/3 precommits for nil in the previous round.
		Send the validator >2/3 prevotes for nil and ensure that it did not
		unlock its block at the end of the previous round.
	*/
	t.Log("#### ONTO ROUND 2")
	round++
	incrementRound(vs2, vs3, vs4)
	cs3 := newState(cs1.state, vs2, kvstore.NewInMemoryApplication())
	prop, propBlock = decideProposal(ctx, t, cs3, vs3, vs3.Height, vs3.Round)
	propBlockParts, err = propBlock.MakePartSet(types.BlockPartSizeBytes)
	require.NoError(t, err)
	err = cs1.SetProposalAndBlock(prop, propBlock, propBlockParts, "")
	require.NoError(t, err)

	ensureNewRound(newRoundCh, height, round)

	ensureNewProposal(proposalCh, height, round)

	// Prevote for nil since the proposal does not match our locked block.
	ensurePrevote(voteCh, height, round)
	validatePrevote(t, cs1, round, vss[0], nil)

	signAddVotes(cs1, types.PrevoteType, chainID, types.BlockID{}, false, vs2, vs3, vs4)

	ensurePrecommit(voteCh, height, round)

	// verify that we haven't update our locked block since the first round
	validatePrecommit(t, cs1, round, 0, vss[0], nil, blockID.Hash)
}

// TestStateLock_MissingProposalWhenPOLSeenDoesNotUpdateLock tests that observing
// a two thirds majority for a block does not cause a validator to update its lock on the
// new block if a proposal was not seen for that block.
func TestStateLock_MissingProposalWhenPOLSeenDoesNotUpdateLock(t *testing.T) {
	ctx, cancel := context.WithCancel(context.Background())
	defer cancel()

	cs1, vss := randState(4)
	vs2, vs3, vs4 := vss[1], vss[2], vss[3]
	height, round, chainID := cs1.Height, cs1.Round, cs1.state.ChainID

	partSize := types.BlockPartSizeBytes

	timeoutWaitCh := subscribe(cs1.eventBus, types.EventQueryTimeoutWait)
	proposalCh := subscribe(cs1.eventBus, types.EventQueryCompleteProposal)
	pv1, err := cs1.privValidator.GetPubKey()
	require.NoError(t, err)
	addr := pv1.Address()
	voteCh := subscribeToVoter(cs1, addr)
	newRoundCh := subscribe(cs1.eventBus, types.EventQueryNewRound)
	/*
		Round 0:
		cs1 creates a proposal for block B.
		Send a prevote for B from each of the validators to cs1.
		Send a precommit for nil from all of the validators to cs1.

		This ensures that cs1 will lock on B in this round but not precommit it.
	*/
	t.Log("### Starting Round 0")
	startTestRound(cs1, height, round)

	ensureNewRound(newRoundCh, height, round)
	ensureNewProposal(proposalCh, height, round)
	rs := cs1.GetRoundState()
	firstBlockID := types.BlockID{
		Hash:          rs.ProposalBlock.Hash(),
		PartSetHeader: rs.ProposalBlockParts.Header(),
	}

	ensurePrevote(voteCh, height, round) // prevote

	signAddVotes(cs1, types.PrevoteType, chainID, firstBlockID, false, vs2, vs3, vs4)

	ensurePrecommit(voteCh, height, round) // our precommit
	// the proposed block should now be locked and our precommit added
	validatePrecommit(t, cs1, round, round, vss[0], firstBlockID.Hash, firstBlockID.Hash)

	// add precommits from the rest
	signAddVotes(cs1, types.PrecommitType, chainID, types.BlockID{}, true, vs2, vs3, vs4)

	// timeout to new round
	ensureNewTimeout(timeoutWaitCh, height, round, cs1.config.Precommit(round).Nanoseconds())

	/*
		Round 1:
		Create a new block, D but do not send it to cs1.
		Send a prevote for D from each of the validators to cs1.

		Check that cs1 does not update its locked block to this missed block D.
	*/
	t.Log("### Starting Round 1")
	incrementRound(vs2, vs3, vs4)
	round++
	cs2 := newState(cs1.state, vs2, kvstore.NewInMemoryApplication())
	prop, propBlock := decideProposal(ctx, t, cs2, vs2, vs2.Height, vs2.Round)
	require.NotNil(t, propBlock, "Failed to create proposal block with vs2")
	require.NotNil(t, prop, "Failed to create proposal block with vs2")
	partSet, err := propBlock.MakePartSet(partSize)
	require.NoError(t, err)
	secondBlockID := types.BlockID{
		Hash:          propBlock.Hash(),
		PartSetHeader: partSet.Header(),
	}
	require.NotEqual(t, secondBlockID.Hash, firstBlockID.Hash)

	ensureNewRound(newRoundCh, height, round)

	// prevote for nil since the proposal was not seen.
	ensurePrevote(voteCh, height, round)
	validatePrevote(t, cs1, round, vss[0], nil)

	// now lets add prevotes from everyone else for the new block
	signAddVotes(cs1, types.PrevoteType, chainID, secondBlockID, false, vs2, vs3, vs4)

	ensurePrecommit(voteCh, height, round)
	validatePrecommit(t, cs1, round, 0, vss[0], nil, firstBlockID.Hash)
}

// TestStateLock_MissingProposalWhenPOLForLockedBlock tests that observing
// a two thirds majority for a block that matches the validator's locked block
// causes a validator to update its lock round and Precommit the locked block.
func TestStateLock_MissingProposalWhenPOLForLockedBlock(t *testing.T) {
	cs1, vss := randState(4)
	vs2, vs3, vs4 := vss[1], vss[2], vss[3]
	height, round, chainID := cs1.Height, cs1.Round, cs1.state.ChainID

	timeoutWaitCh := subscribe(cs1.eventBus, types.EventQueryTimeoutWait)
	proposalCh := subscribe(cs1.eventBus, types.EventQueryCompleteProposal)
	pv1, err := cs1.privValidator.GetPubKey()
	require.NoError(t, err)
	addr := pv1.Address()
	voteCh := subscribeToVoter(cs1, addr)
	newRoundCh := subscribe(cs1.eventBus, types.EventQueryNewRound)

	/*
		Round 0:
		cs1 creates a proposal for block B.
		Send a prevote for B from each of the validators to cs1.
		Send a precommit for nil from all of the validators to cs1.

		This ensures that cs1 will lock on B in this round but not commit it.
	*/
	t.Log("### Starting Round 0")
	startTestRound(cs1, height, round)

	ensureNewRound(newRoundCh, height, round)
	ensureNewProposal(proposalCh, height, round)
	rs := cs1.GetRoundState()
	blockID := types.BlockID{
		Hash:          rs.ProposalBlock.Hash(),
		PartSetHeader: rs.ProposalBlockParts.Header(),
	}

	ensurePrevote(voteCh, height, round) // prevote

	signAddVotes(cs1, types.PrevoteType, chainID, blockID, false, vs2, vs3, vs4)

	ensurePrecommit(voteCh, height, round) // our precommit
	// the proposed block should now be locked and our precommit added
	validatePrecommit(t, cs1, round, round, vss[0], blockID.Hash, blockID.Hash)

	// add precommits from the rest
	signAddVotes(cs1, types.PrecommitType, chainID, types.BlockID{}, true, vs2, vs3, vs4)

	// timeout to new round
	ensureNewTimeout(timeoutWaitCh, height, round, cs1.config.Precommit(round).Nanoseconds())

	/*
		Round 1:
		The same block B is re-proposed, but it is not sent to cs1.
		Send a prevote for B from each of the validators to cs1.

		Check that cs1 precommits B, since B matches its locked value.
		Check that cs1 maintains its lock on block B but updates its locked round.
	*/
	t.Log("### Starting Round 1")
	incrementRound(vs2, vs3, vs4)
	round++

	ensureNewRound(newRoundCh, height, round)

	// prevote for nil since the proposal was not seen (although it matches the locked block)
	ensurePrevote(voteCh, height, round)
	validatePrevote(t, cs1, round, vss[0], nil)

	// now lets add prevotes from everyone else for the locked block
	signAddVotes(cs1, types.PrevoteType, chainID, blockID, false, vs2, vs3, vs4)

	// the validator precommits the valid block (as it received 2/3+
	// prevotes) which matches its locked block (which also received 2/3+
	// prevotes in the previous round).
	ensurePrecommit(voteCh, height, round)
	validatePrecommit(t, cs1, round, round, vss[0], blockID.Hash, blockID.Hash)
}

// TestState_MissingProposalValidBlockReceivedPrecommit tests if a node that
// misses the round's Proposal, but receives a Polka for a block and the full
// block, precommits the valid block even though the Proposal is missing.
func TestState_MissingProposalValidBlockReceivedPrecommit(t *testing.T) {
	cs1, vss := randState(4)
	height, round := cs1.Height, cs1.Round
	chainID := cs1.state.ChainID

	timeoutProposeCh := subscribe(cs1.eventBus, types.EventQueryTimeoutPropose)
	validBlockCh := subscribe(cs1.eventBus, types.EventQueryValidBlock)
	voteCh := subscribe(cs1.eventBus, types.EventQueryVote)

	// Produce a block
	_, blockParts, blockID := createProposalBlock(t, cs1)

	// Skip round 0 and start consensus
	round++
	incrementRound(vss[1:]...)
	startTestRound(cs1, height, round)

	// We are late, so we already receive prevotes for the block
	for i := 1; i < len(vss); i++ {
		signAddVotes(cs1, types.PrevoteType, chainID, blockID, false, vss[i])
		ensurePrevote(voteCh, height, round)
	}
	// We received a Polka for blockID, which is now valid
	ensureNewValidBlock(validBlockCh, height, round)

	// We don't have the Proposal, so we wait for timeout propose
	ensureNewTimeout(timeoutProposeCh, height, round, cs1.config.Propose(round).Nanoseconds())
	ensurePrevote(voteCh, height, round)
	validatePrevote(t, cs1, round, vss[0], nil)

	// We accept the full block associated with the valid blockID
	for i := 0; i < int(blockParts.Total()); i++ {
		err := cs1.AddProposalBlockPart(height, round, blockParts.GetPart(i), "peer")
		require.NoError(t, err)
	}

	// we don't have the Proposal for blockID, but we have the full block
	ensurePrecommit(voteCh, height, round)
	validatePrecommit(t, cs1, round, round, vss[0], blockID.Hash, blockID.Hash)
}

<<<<<<< HEAD
// TestStateLock_DoesNotLockOnOldProposal tests that observing
=======
// TestStateMissingProposalValidBlockReceivedTimeout tests if a node that
// misses the round's Proposal but receives a Polka for a block and the full
// block will not prevote for the valid block because the Proposal was missing.
func TestStateMissingProposalValidBlockReceivedTimeout(t *testing.T) {
	ctx, cancel := context.WithCancel(context.Background())
	defer cancel()

	cs1, vss := randState(4)
	height, round := cs1.Height, cs1.Round

	timeoutProposeCh := subscribe(cs1.eventBus, types.EventQueryTimeoutPropose)
	voteCh := subscribe(cs1.eventBus, types.EventQueryVote)
	validBlockCh := subscribe(cs1.eventBus, types.EventQueryValidBlock)

	// Produce a block
	block, err := cs1.createProposalBlock(ctx)
	require.NoError(t, err)
	blockParts, err := block.MakePartSet(types.BlockPartSizeBytes)
	require.NoError(t, err)
	blockID := types.BlockID{
		Hash:          block.Hash(),
		PartSetHeader: blockParts.Header(),
	}

	// Skip round 0 and start consensus threads
	round++
	incrementRound(vss[1:]...)
	startTestRound(cs1, height, round)

	// Receive prevotes(height, round=1, blockID) from all other validators.
	for i := 1; i < len(vss); i++ {
		signAddVotes(cs1, types.PrevoteType, blockID.Hash, blockID.PartSetHeader, false, vss[i])
		ensurePrevote(voteCh, height, round)
	}

	// We have polka for blockID so we can accept the associated full block.
	for i := 0; i < int(blockParts.Total()); i++ {
		err := cs1.AddProposalBlockPart(height, round, blockParts.GetPart(i), "peer")
		require.NoError(t, err)
	}
	ensureNewValidBlock(validBlockCh, height, round)

	// We don't prevote right now because we didn't receive the round's
	// Proposal. Wait for the propose timeout.
	ensureNewTimeout(timeoutProposeCh, height, round, cs1.config.Propose(round).Nanoseconds())

	rs := cs1.GetRoundState()
	assert.Equal(t, rs.ValidRound, round)
	assert.Equal(t, rs.ValidBlock.Hash(), blockID.Hash)

	// Since we didn't see the round's Proposal, we should prevote nil.
	// NOTE: introduced by https://github.com/cometbft/cometbft/pull/1203.
	// In branches v0.{34,37,38}.x, the node prevotes for the valid block.
	ensurePrevote(voteCh, height, round)
	validatePrevote(t, cs1, round, vss[0], nil)
}

// TestStateLockDoesNotLockOnOldProposal tests that observing
>>>>>>> f128c623
// a two thirds majority for a block does not cause a validator to lock on the
// block if a proposal was not seen for that block in the current round, but
// was seen in a previous round.
func TestStateLock_DoesNotLockOnOldProposal(t *testing.T) {
	cs1, vss := randState(4)
	vs2, vs3, vs4 := vss[1], vss[2], vss[3]
	height, round, chainID := cs1.Height, cs1.Round, cs1.state.ChainID

	timeoutWaitCh := subscribe(cs1.eventBus, types.EventQueryTimeoutWait)
	proposalCh := subscribe(cs1.eventBus, types.EventQueryCompleteProposal)
	pv1, err := cs1.privValidator.GetPubKey()
	require.NoError(t, err)
	addr := pv1.Address()
	voteCh := subscribeToVoter(cs1, addr)
	newRoundCh := subscribe(cs1.eventBus, types.EventQueryNewRound)
	/*
		Round 0:
		cs1 creates a proposal for block B.
		Send a prevote for nil from each of the validators to cs1.
		Send a precommit for nil from all of the validators to cs1.

		This ensures that cs1 will not lock on B.
	*/
	t.Log("### Starting Round 0")
	startTestRound(cs1, height, round)

	ensureNewRound(newRoundCh, height, round)
	ensureNewProposal(proposalCh, height, round)
	rs := cs1.GetRoundState()
	firstBlockID := types.BlockID{
		Hash:          rs.ProposalBlock.Hash(),
		PartSetHeader: rs.ProposalBlockParts.Header(),
	}

	ensurePrevote(voteCh, height, round)

	signAddVotes(cs1, types.PrevoteType, chainID, types.BlockID{}, false, vs2, vs3, vs4)

	// The proposed block should not have been locked.
	ensurePrecommit(voteCh, height, round)
	validatePrecommit(t, cs1, round, -1, vss[0], nil, nil)

	signAddVotes(cs1, types.PrecommitType, chainID, types.BlockID{}, true, vs2, vs3, vs4)

	incrementRound(vs2, vs3, vs4)

	// timeout to new round
	ensureNewTimeout(timeoutWaitCh, height, round, cs1.config.Precommit(round).Nanoseconds())

	/*
		Round 1:
		No proposal new proposal is created.
		Send a prevote for B, the block from round 0, from each of the validators to cs1.
		Send a precommit for nil from all of the validators to cs1.

		cs1 saw a POL for the block it saw in round 0. We ensure that it does not
		lock on this block, since it did not see a proposal for it in this round.
	*/
	t.Log("### Starting Round 1")
	round++
	ensureNewRound(newRoundCh, height, round)

	ensurePrevote(voteCh, height, round)
	validatePrevote(t, cs1, round, vss[0], nil)

	// All validators prevote for the old block.
	signAddVotes(cs1, types.PrevoteType, chainID, firstBlockID, false, vs2, vs3, vs4)

	// Make sure that cs1 did not lock on the block since it did not receive a proposal for it.
	ensurePrecommit(voteCh, height, round)
	validatePrecommit(t, cs1, round, -1, vss[0], nil, nil)
}

// TestStateLock_POLSafety1 tests that a node should not change a lock based on
// polka in a round earlier than the locked round. The nodes proposes a block
// in round 0, this value receive a polka, not seen by anyone. A second block
// is proposed in round 1, we see the polka and lock it. Then we receive the
// polka from round 0. We don't do anything and remaining locked on round 1.
func TestStateLock_POLSafety1(t *testing.T) {
	cs1, vss := randState(4)
	vs2, vs3, vs4 := vss[1], vss[2], vss[3]
	height, round, chainID := cs1.Height, cs1.Round, cs1.state.ChainID

	proposalCh := subscribe(cs1.eventBus, types.EventQueryCompleteProposal)
	timeoutProposeCh := subscribe(cs1.eventBus, types.EventQueryTimeoutPropose)
	timeoutWaitCh := subscribe(cs1.eventBus, types.EventQueryTimeoutWait)
	newRoundCh := subscribe(cs1.eventBus, types.EventQueryNewRound)
	pv1, err := cs1.privValidator.GetPubKey()
	require.NoError(t, err)
	addr := pv1.Address()
	voteCh := subscribeToVoter(cs1, addr)

	// block for round 1, from vs2, empty
	// we build it now, to prevent timeouts
	block1, blockParts1, blockID1 := createProposalBlock(t, cs1)
	prop1 := types.NewProposal(vs2.Height, vs2.Round+1, -1, blockID1, block1.Time)
	signProposal(t, prop1, chainID, vs2)

	// add a tx to the mempool
	tx := kvstore.NewRandomTx(22)
	reqRes, err := assertMempool(cs1.txNotifier).CheckTx(tx)
	require.NoError(t, err)
	require.False(t, reqRes.Response.GetCheckTx().IsErr())

	// start the machine
	startTestRound(cs1, cs1.Height, round)
	ensureNewRound(newRoundCh, height, round)

	// our proposal, it includes tx
	ensureNewProposal(proposalCh, height, round)
	blockID := cs1.GetRoundState().Proposal.BlockID
	require.NotEqual(t, blockID, blockID1)

	ensurePrevote(voteCh, height, round)
	validatePrevote(t, cs1, round, vss[0], blockID.Hash)

	// the others sign a polka in round 0, but no one sees it
	prevotes := signVotes(types.PrevoteType, chainID, blockID, false, vs2, vs3, vs4)

	// the others precommit nil
	signAddVotes(cs1, types.PrecommitType, chainID, types.BlockID{}, true, vs2, vs3, vs4)

	// precommit nil, locked value remains unset
	ensurePrecommit(voteCh, height, round)
	validatePrecommit(t, cs1, round, -1, vss[0], nil, nil)
	ensureNewTimeout(timeoutWaitCh, height, round, cs1.config.Precommit(round).Nanoseconds())

	t.Log("### ONTO ROUND 1")
	incrementRound(vs2, vs3, vs4)
	round++

	ensureNewRound(newRoundCh, height, round)
	err = cs1.SetProposalAndBlock(prop1, block1, blockParts1, "some peer")
	require.NoError(t, err)

	// prevote for proposal for block1
	ensureNewProposal(proposalCh, height, round)
	ensurePrevote(voteCh, height, round)
	validatePrevote(t, cs1, round, vss[0], blockID1.Hash)

	// we see prevotes for it, so we should lock on and precommit it
	signAddVotes(cs1, types.PrevoteType, chainID, blockID1, false, vs2, vs3, vs4)
	ensurePrecommit(voteCh, height, round)
	validatePrecommit(t, cs1, round, round, vss[0], blockID1.Hash, blockID1.Hash)

	// the other don't see the polka, so precommit nil
	signAddVotes(cs1, types.PrecommitType, chainID, types.BlockID{}, true, vs2, vs3, vs4)
	ensureNewTimeout(timeoutWaitCh, height, round, cs1.config.Precommit(round).Nanoseconds())

	t.Log("### ONTO ROUND 2")
	incrementRound(vs2, vs3, vs4)
	round++

	// new round, no proposal, prevote nil
	ensureNewRound(newRoundCh, height, round)
	ensureNewTimeout(timeoutProposeCh, height, round, cs1.config.Propose(round).Nanoseconds())
	ensurePrevote(voteCh, height, round)
	validatePrevote(t, cs1, round, vss[0], nil)

	// prevotes from the round-2 are added, nothing should change, no new round step
	newStepCh := subscribe(cs1.eventBus, types.EventQueryNewRoundStep)
	addVotes(cs1, prevotes...)
	ensureNoNewRoundStep(newStepCh)

	// receive prevotes for nil, precommit nil, locked round is the same
	signAddVotes(cs1, types.PrecommitType, chainID, types.BlockID{}, true, vs2, vs3, vs4)
	ensurePrecommit(voteCh, height, round)
	validatePrecommit(t, cs1, round, round-1, vss[0], nil, blockID1.Hash)
}

// TestStateLock_POLSafety2 tests that a node should not accept a proposal with
// POLRound lower that its locked round. The nodes proposes a block in round 0,
// this value receives a polka, only seen by v3. A second block is proposed in
// round 1, we see the polka and lock it. Then we receive the polka from round
// 0 and the proposal from v3 re-proposing the block originally from round 0.
// We must reject this proposal, since we are locked on round 1.
func TestStateLock_POLSafety2(t *testing.T) {
	cs1, vss := randState(4)
	vs2, vs3, vs4 := vss[1], vss[2], vss[3]
	height, round, chainID := cs1.Height, cs1.Round, cs1.state.ChainID

	proposalCh := subscribe(cs1.eventBus, types.EventQueryCompleteProposal)
	timeoutWaitCh := subscribe(cs1.eventBus, types.EventQueryTimeoutWait)
	newRoundCh := subscribe(cs1.eventBus, types.EventQueryNewRound)
	pv1, err := cs1.privValidator.GetPubKey()
	require.NoError(t, err)
	addr := pv1.Address()
	voteCh := subscribeToVoter(cs1, addr)

	// block for round 1, from vs2, empty
	// we build it now, to prevent timeouts
	block1, blockParts1, blockID1 := createProposalBlock(t, cs1)
	prop1 := types.NewProposal(vs2.Height, vs2.Round+1, -1, blockID1, block1.Time)
	signProposal(t, prop1, chainID, vs2)

	// add a tx to the mempool
	tx := kvstore.NewRandomTx(22)
	reqRes, err := assertMempool(cs1.txNotifier).CheckTx(tx)
	require.NoError(t, err)
	require.False(t, reqRes.Response.GetCheckTx().IsErr())

	// start the machine
	startTestRound(cs1, cs1.Height, round)
	ensureNewRound(newRoundCh, height, round)

	// our proposal, it includes tx
	ensureNewProposal(proposalCh, height, round)
	rs := cs1.GetRoundState()
	block0, blockParts0 := rs.ProposalBlock, rs.ProposalBlockParts
	blockID0 := rs.Proposal.BlockID
	require.NotEqual(t, blockID0, blockID1)

	ensurePrevote(voteCh, height, round)
	validatePrevote(t, cs1, round, vss[0], blockID0.Hash)

	// the others sign a polka in round 0
	prevotes := signVotes(types.PrevoteType, chainID, blockID0, false, vs2, vs3, vs4)

	// v2, v4 precommit nil, as they don't see the polka
	signAddVotes(cs1, types.PrecommitType, chainID, types.BlockID{}, true, vs2, vs4)
	// v3 precommits the block, it has seen the polka
	signAddVotes(cs1, types.PrecommitType, chainID, blockID0, true, vs3)

	// conflicting prevots, precommit nil, locked value remains unset
	ensurePrecommit(voteCh, height, round)
	validatePrecommit(t, cs1, round, -1, vss[0], nil, nil)
	ensureNewTimeout(timeoutWaitCh, height, round, cs1.config.Precommit(round).Nanoseconds())

	t.Log("### ONTO ROUND 1")
	incrementRound(vs2, vs3, vs4)
	round++

	ensureNewRound(newRoundCh, height, round)
	err = cs1.SetProposalAndBlock(prop1, block1, blockParts1, "some peer")
	require.NoError(t, err)

	// prevote for proposal for block1
	ensureNewProposal(proposalCh, height, round)
	ensurePrevote(voteCh, height, round)
	validatePrevote(t, cs1, round, vss[0], blockID1.Hash)

	// we see prevotes for it, so we should lock on and precommit it
	signAddVotes(cs1, types.PrevoteType, chainID, blockID1, false, vs2, vs3, vs4)
	ensurePrecommit(voteCh, height, round)
	validatePrecommit(t, cs1, round, round, vss[0], blockID1.Hash, blockID1.Hash)

	// prevotes from round 0 are late received
	newStepCh := subscribe(cs1.eventBus, types.EventQueryNewRoundStep)
	addVotes(cs1, prevotes...)
	ensureNoNewRoundStep(newStepCh)

	// the other don't see the polka, so precommit nil
	signAddVotes(cs1, types.PrecommitType, chainID, types.BlockID{}, true, vs2, vs3, vs4)
	ensureNewTimeout(timeoutWaitCh, height, round, cs1.config.Precommit(round).Nanoseconds())

	t.Log("### ONTO ROUND 2")
	incrementRound(vs2, vs3, vs4)
	round++

	// v3 has seen a polka for our block in round 0
	// it re-proposes block 0 with POLRound == 0
	prop2 := types.NewProposal(vs3.Height, vs3.Round, 0, blockID0, block0.Time)
	signProposal(t, prop2, chainID, vs3)

	ensureNewRound(newRoundCh, height, round)
	err = cs1.SetProposalAndBlock(prop2, block0, blockParts0, "some peer")
	require.NoError(t, err)
	ensureNewProposal(proposalCh, height, round)

	// our locked round is 1, so we reject the proposal from v3
	ensurePrevote(voteCh, height, round)
	validatePrevote(t, cs1, round, vss[0], nil)

	// receive prevotes for nil, precommit nil, locked round is the same
	signAddVotes(cs1, types.PrecommitType, chainID, types.BlockID{}, true, vs2, vs3, vs4)
	ensurePrecommit(voteCh, height, round)
	validatePrecommit(t, cs1, round, round-1, vss[0], nil, blockID1.Hash)
}

// TestState_PrevotePOLFromPreviousRound tests that a validator will prevote
// for a block if it is locked on a different block but saw a POL for the block
// it is not locked on in a previous round.
func TestState_PrevotePOLFromPreviousRound(t *testing.T) {
	ctx, cancel := context.WithCancel(context.Background())
	defer cancel()

	cs1, vss := randState(4)
	vs2, vs3, vs4 := vss[1], vss[2], vss[3]
	height, round, chainID := cs1.Height, cs1.Round, cs1.state.ChainID

	partSize := types.BlockPartSizeBytes

	timeoutWaitCh := subscribe(cs1.eventBus, types.EventQueryTimeoutWait)
	proposalCh := subscribe(cs1.eventBus, types.EventQueryCompleteProposal)
	pv1, err := cs1.privValidator.GetPubKey()
	require.NoError(t, err)
	addr := pv1.Address()
	voteCh := subscribeToVoter(cs1, addr)
	lockCh := subscribe(cs1.eventBus, types.EventQueryLock)
	newRoundCh := subscribe(cs1.eventBus, types.EventQueryNewRound)

	/*
		Round 0:
		cs1 creates a proposal for block B.
		Send a prevote for B from each of the validators to cs1.
		Send a precommit for nil from all of the validators to cs1.

		This ensures that cs1 will lock on B in this round but not precommit it.
	*/
	t.Log("### Starting Round 0")

	startTestRound(cs1, height, round)

	ensureNewRound(newRoundCh, height, round)
	ensureNewProposal(proposalCh, height, round)
	rs := cs1.GetRoundState()
	r0BlockID := types.BlockID{
		Hash:          rs.ProposalBlock.Hash(),
		PartSetHeader: rs.ProposalBlockParts.Header(),
	}

	ensurePrevote(voteCh, height, round)

	signAddVotes(cs1, types.PrevoteType, chainID, r0BlockID, false, vs2, vs3, vs4)

	// check that the validator generates a Lock event.
	ensureLock(lockCh, height, round)

	// the proposed block should now be locked and our precommit added.
	ensurePrecommit(voteCh, height, round)
	validatePrecommit(t, cs1, round, round, vss[0], r0BlockID.Hash, r0BlockID.Hash)

	// add precommits from the rest of the validators.
	signAddVotes(cs1, types.PrecommitType, chainID, types.BlockID{}, true, vs2, vs3, vs4)

	// timeout to new round.
	ensureNewTimeout(timeoutWaitCh, height, round, cs1.config.Precommit(round).Nanoseconds())

	/*
		Round 1:
		Create a block, D but do not send a proposal for it to cs1.
		Send a prevote for D from each of the validators to cs1 so that cs1 sees a POL.
		Send a precommit for nil from all of the validators to cs1.

		cs1 has now seen greater than 2/3 of the voting power prevote D in this round
		but cs1 did not see the proposal for D in this round so it will not prevote or precommit it.
	*/
	t.Log("### Starting Round 1")
	incrementRound(vs2, vs3, vs4)
	round++
	// Generate a new proposal block.
	cs2 := newState(cs1.state, vs2, kvstore.NewInMemoryApplication())
	cs2.ValidRound = 1
	propR1, propBlockR1 := decideProposal(ctx, t, cs2, vs2, vs2.Height, round)
	t.Log(propR1.POLRound)
	propBlockR1Parts, err := propBlockR1.MakePartSet(partSize)
	require.NoError(t, err)
	r1BlockID := types.BlockID{
		Hash:          propBlockR1.Hash(),
		PartSetHeader: propBlockR1Parts.Header(),
	}
	require.NotEqual(t, r1BlockID.Hash, r0BlockID.Hash)

	ensureNewRound(newRoundCh, height, round)

	signAddVotes(cs1, types.PrevoteType, chainID, r1BlockID, false, vs2, vs3, vs4)

	ensurePrevote(voteCh, height, round)
	validatePrevote(t, cs1, round, vss[0], nil)

	signAddVotes(cs1, types.PrecommitType, chainID, types.BlockID{}, true, vs2, vs3, vs4)

	ensurePrecommit(voteCh, height, round)

	// timeout to new round.
	ensureNewTimeout(timeoutWaitCh, height, round, cs1.config.Precommit(round).Nanoseconds())

	/*
		Round 2:
		Create a new proposal for D, the same block from Round 1.
		cs1 already saw greater than 2/3 of the voting power on the network vote for
		D in a previous round, so it should prevote D once it receives a proposal for it.

		cs1 does not need to receive prevotes from other validators before the proposal
		in this round. It will still prevote the block.

		Send cs1 prevotes for nil and check that it still prevotes its locked block
		and not the block that it prevoted.
	*/
	t.Log("### Starting Round 2")
	incrementRound(vs2, vs3, vs4)
	round++
	propR2 := types.NewProposal(height, round, 1, r1BlockID, propBlockR1.Header.Time)
	signProposal(t, propR2, chainID, vs3)

	// cs1 receives a proposal for D, the block that received a POL in round 1.
	err = cs1.SetProposalAndBlock(propR2, propBlockR1, propBlockR1Parts, "")
	require.NoError(t, err)

	ensureNewRound(newRoundCh, height, round)

	ensureNewProposal(proposalCh, height, round)

	// We should now prevote this block, despite being locked on the block from
	// round 0.
	ensurePrevote(voteCh, height, round)
	validatePrevote(t, cs1, round, vss[0], r1BlockID.Hash)

	signAddVotes(cs1, types.PrevoteType, chainID, types.BlockID{}, false, vs2, vs3, vs4)

	// cs1 did not receive a POL within this round, so it should remain locked
	// on the block from round 0.
	ensurePrecommit(voteCh, height, round)
	validatePrecommit(t, cs1, round, 0, vss[0], nil, r0BlockID.Hash)
}

// 4 vals.
// polka P0 at R0 for B0. We lock B0 on P0 at R0.

// What we want:
// P0 proposes B0 at R3.
func TestProposeValidBlock(t *testing.T) {
	cs1, vss := randState(4)
	vs2, vs3, vs4 := vss[1], vss[2], vss[3]
	height, round, chainID := cs1.Height, cs1.Round, cs1.state.ChainID

	partSize := types.BlockPartSizeBytes

	proposalCh := subscribe(cs1.eventBus, types.EventQueryCompleteProposal)
	timeoutWaitCh := subscribe(cs1.eventBus, types.EventQueryTimeoutWait)
	timeoutProposeCh := subscribe(cs1.eventBus, types.EventQueryTimeoutPropose)
	newRoundCh := subscribe(cs1.eventBus, types.EventQueryNewRound)
	pv1, err := cs1.privValidator.GetPubKey()
	require.NoError(t, err)
	addr := pv1.Address()
	voteCh := subscribeToVoter(cs1, addr)

	// start round and wait for propose and prevote
	startTestRound(cs1, cs1.Height, round)
	ensureNewRound(newRoundCh, height, round)

	ensureNewProposal(proposalCh, height, round)
	rs := cs1.GetRoundState()
	propBlock := rs.ProposalBlock
	partSet, err := propBlock.MakePartSet(partSize)
	require.NoError(t, err)
	blockID := types.BlockID{
		Hash:          propBlock.Hash(),
		PartSetHeader: partSet.Header(),
	}

	ensurePrevote(voteCh, height, round)
	validatePrevote(t, cs1, round, vss[0], blockID.Hash)

	// the others sign a polka
	signAddVotes(cs1, types.PrevoteType, chainID, blockID, false, vs2, vs3, vs4)

	ensurePrecommit(voteCh, height, round)
	// we should have precommitted the proposed block in this round.

	validatePrecommit(t, cs1, round, round, vss[0], blockID.Hash, blockID.Hash)

	signAddVotes(cs1, types.PrecommitType, chainID, types.BlockID{}, true, vs2, vs3, vs4)

	ensureNewTimeout(timeoutWaitCh, height, round, cs1.config.Precommit(round).Nanoseconds())

	incrementRound(vs2, vs3, vs4)
	round++ // moving to the next round

	ensureNewRound(newRoundCh, height, round)
	t.Log("### ONTO ROUND 1")

	// timeout of propose
	ensureNewTimeout(timeoutProposeCh, height, round, cs1.config.Propose(round).Nanoseconds())

	// We did not see a valid proposal within this round, so prevote nil.
	ensurePrevote(voteCh, height, round)
	validatePrevote(t, cs1, round, vss[0], nil)

	signAddVotes(cs1, types.PrecommitType, chainID, types.BlockID{}, true, vs2, vs3, vs4)

	ensurePrecommit(voteCh, height, round)
	// we should have precommitted nil during this round because we received
	// >2/3 precommits for nil from the other validators.
	validatePrecommit(t, cs1, round, 0, vss[0], nil, blockID.Hash)

	incrementRound(vs2, vs3, vs4)
	incrementRound(vs2, vs3, vs4)

	signAddVotes(cs1, types.PrecommitType, chainID, types.BlockID{}, true, vs2, vs3, vs4)

	round += 2 // increment by multiple rounds

	ensureNewRound(newRoundCh, height, round)
	t.Log("### ONTO ROUND 3")

	ensureNewTimeout(timeoutWaitCh, height, round, cs1.config.Precommit(round).Nanoseconds())

	round++ // moving to the next round

	ensureNewRound(newRoundCh, height, round)

	ensureNewProposal(proposalCh, height, round)

	rs = cs1.GetRoundState()
	assert.True(t, bytes.Equal(rs.ProposalBlock.Hash(), blockID.Hash))
	assert.True(t, bytes.Equal(rs.ProposalBlock.Hash(), rs.ValidBlock.Hash()))
	assert.Equal(t, rs.Proposal.POLRound, rs.ValidRound)
	assert.True(t, bytes.Equal(rs.Proposal.BlockID.Hash, rs.ValidBlock.Hash()))
}

// What we want:
// P0 miss to lock B but set valid block to B after receiving delayed prevote.
func TestSetValidBlockOnDelayedPrevote(t *testing.T) {
	cs1, vss := randState(4)
	vs2, vs3, vs4 := vss[1], vss[2], vss[3]
	height, round, chainID := cs1.Height, cs1.Round, cs1.state.ChainID

	partSize := types.BlockPartSizeBytes

	proposalCh := subscribe(cs1.eventBus, types.EventQueryCompleteProposal)
	timeoutWaitCh := subscribe(cs1.eventBus, types.EventQueryTimeoutWait)
	newRoundCh := subscribe(cs1.eventBus, types.EventQueryNewRound)
	validBlockCh := subscribe(cs1.eventBus, types.EventQueryValidBlock)
	pv1, err := cs1.privValidator.GetPubKey()
	require.NoError(t, err)
	addr := pv1.Address()
	voteCh := subscribeToVoter(cs1, addr)

	// start round and wait for propose and prevote
	startTestRound(cs1, cs1.Height, round)
	ensureNewRound(newRoundCh, height, round)

	ensureNewProposal(proposalCh, height, round)
	rs := cs1.GetRoundState()
	propBlock := rs.ProposalBlock
	partSet, err := propBlock.MakePartSet(partSize)
	require.NoError(t, err)
	blockID := types.BlockID{
		Hash:          propBlock.Hash(),
		PartSetHeader: partSet.Header(),
	}

	ensurePrevote(voteCh, height, round)
	validatePrevote(t, cs1, round, vss[0], blockID.Hash)

	// vs2 send prevote for propBlock
	signAddVotes(cs1, types.PrevoteType, chainID, blockID, false, vs2)

	// vs3 send prevote nil
	signAddVotes(cs1, types.PrevoteType, chainID, types.BlockID{}, false, vs3)

	ensureNewTimeout(timeoutWaitCh, height, round, cs1.config.Prevote(round).Nanoseconds())

	ensurePrecommit(voteCh, height, round)
	// we should have precommitted
	validatePrecommit(t, cs1, round, -1, vss[0], nil, nil)

	rs = cs1.GetRoundState()

	assert.Nil(t, rs.ValidBlock)
	assert.Nil(t, rs.ValidBlockParts)
	assert.Equal(t, int32(-1), rs.ValidRound)

	// vs2 send (delayed) prevote for propBlock
	signAddVotes(cs1, types.PrevoteType, chainID, blockID, false, vs4)

	ensureNewValidBlock(validBlockCh, height, round)

	rs = cs1.GetRoundState()

	assert.True(t, bytes.Equal(rs.ValidBlock.Hash(), blockID.Hash))
	assert.True(t, rs.ValidBlockParts.Header().Equals(blockID.PartSetHeader))
	assert.Equal(t, rs.ValidRound, round)
}

// What we want:
// P0 miss to lock B as Proposal Block is missing, but set valid block to B after
// receiving delayed Block Proposal.
func TestSetValidBlockOnDelayedProposal(t *testing.T) {
	ctx, cancel := context.WithCancel(context.Background())
	defer cancel()

	cs1, vss := randState(4)
	vs2, vs3, vs4 := vss[1], vss[2], vss[3]
	height, round, chainID := cs1.Height, cs1.Round, cs1.state.ChainID

	partSize := types.BlockPartSizeBytes

	timeoutWaitCh := subscribe(cs1.eventBus, types.EventQueryTimeoutWait)
	timeoutProposeCh := subscribe(cs1.eventBus, types.EventQueryTimeoutPropose)
	newRoundCh := subscribe(cs1.eventBus, types.EventQueryNewRound)
	validBlockCh := subscribe(cs1.eventBus, types.EventQueryValidBlock)
	pv1, err := cs1.privValidator.GetPubKey()
	require.NoError(t, err)
	addr := pv1.Address()
	voteCh := subscribeToVoter(cs1, addr)
	proposalCh := subscribe(cs1.eventBus, types.EventQueryCompleteProposal)

	round++ // move to round in which P0 is not proposer
	incrementRound(vs2, vs3, vs4)

	startTestRound(cs1, cs1.Height, round)
	ensureNewRound(newRoundCh, height, round)

	ensureNewTimeout(timeoutProposeCh, height, round, cs1.config.Propose(round).Nanoseconds())

	ensurePrevote(voteCh, height, round)
	validatePrevote(t, cs1, round, vss[0], nil)

	prop, propBlock := decideProposal(ctx, t, cs1, vs2, vs2.Height, vs2.Round+1)
	partSet, err := propBlock.MakePartSet(partSize)
	require.NoError(t, err)
	blockID := types.BlockID{
		Hash:          propBlock.Hash(),
		PartSetHeader: partSet.Header(),
	}

	// vs2, vs3 and vs4 send prevote for propBlock
	signAddVotes(cs1, types.PrevoteType, chainID, blockID, false, vs2, vs3, vs4)
	ensureNewValidBlock(validBlockCh, height, round)

	ensureNewTimeout(timeoutWaitCh, height, round, cs1.config.Prevote(round).Nanoseconds())

	ensurePrecommit(voteCh, height, round)
	validatePrecommit(t, cs1, round, -1, vss[0], nil, nil)

	partSet, err = propBlock.MakePartSet(partSize)
	require.NoError(t, err)
	err = cs1.SetProposalAndBlock(prop, propBlock, partSet, "some peer")
	require.NoError(t, err)

	ensureNewProposal(proposalCh, height, round)
	rs := cs1.GetRoundState()

	assert.True(t, bytes.Equal(rs.ValidBlock.Hash(), blockID.Hash))
	assert.True(t, rs.ValidBlockParts.Header().Equals(blockID.PartSetHeader))
	assert.Equal(t, rs.ValidRound, round)
}

func TestProcessProposalAccept(t *testing.T) {
	for _, testCase := range []struct {
		name               string
		accept             bool
		expectedNilPrevote bool
	}{
		{
			name:               "accepted block is prevoted",
			accept:             true,
			expectedNilPrevote: false,
		},
		{
			name:               "rejected block is not prevoted",
			accept:             false,
			expectedNilPrevote: true,
		},
	} {
		t.Run(testCase.name, func(t *testing.T) {
			m := abcimocks.NewApplication(t)
			status := abci.PROCESS_PROPOSAL_STATUS_REJECT
			if testCase.accept {
				status = abci.PROCESS_PROPOSAL_STATUS_ACCEPT
			}
			m.On("ProcessProposal", mock.Anything, mock.Anything).Return(&abci.ProcessProposalResponse{Status: status}, nil)
			m.On("PrepareProposal", mock.Anything, mock.Anything).Return(&abci.PrepareProposalResponse{}, nil).Maybe()
			cs1, _ := randStateWithApp(4, m)
			height, round := cs1.Height, cs1.Round

			proposalCh := subscribe(cs1.eventBus, types.EventQueryCompleteProposal)
			newRoundCh := subscribe(cs1.eventBus, types.EventQueryNewRound)
			pv1, err := cs1.privValidator.GetPubKey()
			require.NoError(t, err)
			addr := pv1.Address()
			voteCh := subscribeToVoter(cs1, addr)

			startTestRound(cs1, cs1.Height, round)
			ensureNewRound(newRoundCh, height, round)

			ensureNewProposal(proposalCh, height, round)
			rs := cs1.GetRoundState()
			var prevoteHash cmtbytes.HexBytes
			if !testCase.expectedNilPrevote {
				prevoteHash = rs.ProposalBlock.Hash()
			}
			ensurePrevoteMatch(t, voteCh, height, round, prevoteHash)
		})
	}
}

// TestExtendVoteCalledWhenEnabled tests that the vote extension methods are called at the
// correct point in the consensus algorithm when vote extensions are enabled.
func TestExtendVoteCalledWhenEnabled(t *testing.T) {
	for _, testCase := range []struct {
		name    string
		enabled bool
	}{
		{
			name:    "enabled",
			enabled: true,
		},
		{
			name:    "disabled",
			enabled: false,
		},
	} {
		t.Run(testCase.name, func(t *testing.T) {
			m := abcimocks.NewApplication(t)
			m.On("PrepareProposal", mock.Anything, mock.Anything).Return(&abci.PrepareProposalResponse{}, nil)
			m.On("ProcessProposal", mock.Anything, mock.Anything).Return(&abci.ProcessProposalResponse{Status: abci.PROCESS_PROPOSAL_STATUS_ACCEPT}, nil)
			if testCase.enabled {
				m.On("ExtendVote", mock.Anything, mock.Anything).Return(&abci.ExtendVoteResponse{
					VoteExtension: []byte("extension"),
				}, nil)
				m.On("VerifyVoteExtension", mock.Anything, mock.Anything).Return(&abci.VerifyVoteExtensionResponse{
					Status: abci.VERIFY_VOTE_EXTENSION_STATUS_ACCEPT,
				}, nil)
			}
			m.On("Commit", mock.Anything, mock.Anything).Return(&abci.CommitResponse{}, nil).Maybe()
			m.On("FinalizeBlock", mock.Anything, mock.Anything).Return(&abci.FinalizeBlockResponse{}, nil).Maybe()
			height := int64(1)
			if !testCase.enabled {
				height = 0
			}
			cs1, vss := randStateWithAppWithHeight(4, m, height)
			height, round, chainID := cs1.Height, cs1.Round, cs1.state.ChainID

			proposalCh := subscribe(cs1.eventBus, types.EventQueryCompleteProposal)
			newRoundCh := subscribe(cs1.eventBus, types.EventQueryNewRound)
			pv1, err := cs1.privValidator.GetPubKey()
			require.NoError(t, err)
			addr := pv1.Address()
			voteCh := subscribeToVoter(cs1, addr)

			startTestRound(cs1, cs1.Height, round)
			ensureNewRound(newRoundCh, height, round)
			ensureNewProposal(proposalCh, height, round)

			m.AssertNotCalled(t, "ExtendVote", mock.Anything, mock.Anything)

			rs := cs1.GetRoundState()
			blockID := types.BlockID{
				Hash:          rs.ProposalBlock.Hash(),
				PartSetHeader: rs.ProposalBlockParts.Header(),
			}
			signAddVotes(cs1, types.PrevoteType, chainID, blockID, false, vss[1:]...)
			ensurePrevoteMatch(t, voteCh, height, round, blockID.Hash)

			ensurePrecommit(voteCh, height, round)

			if testCase.enabled {
				m.AssertCalled(t, "ExtendVote", context.TODO(), &abci.ExtendVoteRequest{
					Height:             height,
					Hash:               blockID.Hash,
					Time:               rs.ProposalBlock.Time,
					Txs:                rs.ProposalBlock.Txs.ToSliceOfBytes(),
					ProposedLastCommit: abci.CommitInfo{},
					Misbehavior:        rs.ProposalBlock.Evidence.Evidence.ToABCI(),
					NextValidatorsHash: rs.ProposalBlock.NextValidatorsHash,
					ProposerAddress:    rs.ProposalBlock.ProposerAddress,
				})
			} else {
				m.AssertNotCalled(t, "ExtendVote", mock.Anything, mock.Anything)
			}

			signAddVotes(cs1, types.PrecommitType, chainID, blockID, testCase.enabled, vss[1:]...)
			ensureNewRound(newRoundCh, height+1, 0)
			m.AssertExpectations(t)

			// Only 3 of the vote extensions are seen, as consensus proceeds as soon as the +2/3 threshold
			// is observed by the consensus engine.
			for _, pv := range vss[1:3] {
				pv, err := pv.GetPubKey()
				require.NoError(t, err)
				addr := pv.Address()
				if testCase.enabled {
					m.AssertCalled(t, "VerifyVoteExtension", context.TODO(), &abci.VerifyVoteExtensionRequest{
						Hash:             blockID.Hash,
						ValidatorAddress: addr,
						Height:           height,
						VoteExtension:    []byte("extension"),
					})
				} else {
					m.AssertNotCalled(t, "VerifyVoteExtension", mock.Anything, mock.Anything)
				}
			}
		})
	}
}

// TestVerifyVoteExtensionNotCalledOnAbsentPrecommit tests that the VerifyVoteExtension
// method is not called for a validator's vote that is never delivered.
func TestVerifyVoteExtensionNotCalledOnAbsentPrecommit(t *testing.T) {
	m := abcimocks.NewApplication(t)
	m.On("PrepareProposal", mock.Anything, mock.Anything).Return(&abci.PrepareProposalResponse{}, nil)
	m.On("ProcessProposal", mock.Anything, mock.Anything).Return(&abci.ProcessProposalResponse{Status: abci.PROCESS_PROPOSAL_STATUS_ACCEPT}, nil)
	m.On("ExtendVote", mock.Anything, mock.Anything).Return(&abci.ExtendVoteResponse{
		VoteExtension: []byte("extension"),
	}, nil)
	m.On("VerifyVoteExtension", mock.Anything, mock.Anything).Return(&abci.VerifyVoteExtensionResponse{
		Status: abci.VERIFY_VOTE_EXTENSION_STATUS_ACCEPT,
	}, nil)
	m.On("FinalizeBlock", mock.Anything, mock.Anything).Return(&abci.FinalizeBlockResponse{}, nil).Maybe()
	m.On("Commit", mock.Anything, mock.Anything).Return(&abci.CommitResponse{}, nil).Maybe()
	cs1, vss := randStateWithApp(4, m)
	height, round, chainID := cs1.Height, cs1.Round, cs1.state.ChainID
	cs1.state.ConsensusParams.Feature.VoteExtensionsEnableHeight = cs1.Height

	proposalCh := subscribe(cs1.eventBus, types.EventQueryCompleteProposal)
	newRoundCh := subscribe(cs1.eventBus, types.EventQueryNewRound)
	pv1, err := cs1.privValidator.GetPubKey()
	require.NoError(t, err)
	addr := pv1.Address()
	voteCh := subscribeToVoter(cs1, addr)

	startTestRound(cs1, cs1.Height, round)
	ensureNewRound(newRoundCh, height, round)
	ensureNewProposal(proposalCh, height, round)
	rs := cs1.GetRoundState()

	blockID := types.BlockID{
		Hash:          rs.ProposalBlock.Hash(),
		PartSetHeader: rs.ProposalBlockParts.Header(),
	}
	signAddVotes(cs1, types.PrevoteType, chainID, blockID, false, vss...)
	ensurePrevoteMatch(t, voteCh, height, round, blockID.Hash)

	ensurePrecommit(voteCh, height, round)

	m.AssertCalled(t, "ExtendVote", context.TODO(), &abci.ExtendVoteRequest{
		Height:             height,
		Hash:               blockID.Hash,
		Time:               rs.ProposalBlock.Time,
		Txs:                rs.ProposalBlock.Txs.ToSliceOfBytes(),
		ProposedLastCommit: abci.CommitInfo{},
		Misbehavior:        rs.ProposalBlock.Evidence.Evidence.ToABCI(),
		NextValidatorsHash: rs.ProposalBlock.NextValidatorsHash,
		ProposerAddress:    rs.ProposalBlock.ProposerAddress,
	})

	signAddVotes(cs1, types.PrecommitType, chainID, blockID, true, vss[2:]...)
	ensureNewRound(newRoundCh, height+1, 0)
	m.AssertExpectations(t)

	// vss[1] did not issue a precommit for the block, ensure that a vote extension
	// for its address was not sent to the application.
	pv, err := vss[1].GetPubKey()
	require.NoError(t, err)
	addr = pv.Address()

	m.AssertNotCalled(t, "VerifyVoteExtension", context.TODO(), &abci.VerifyVoteExtensionRequest{
		Hash:             blockID.Hash,
		ValidatorAddress: addr,
		Height:           height,
		VoteExtension:    []byte("extension"),
	})
}

// TestPrepareProposalReceivesVoteExtensions tests that the PrepareProposal method
// is called with the vote extensions from the previous height. The test functions
// by completing a consensus height with a mock application as the proposer. The
// test then proceeds to fail several rounds of consensus until the mock application
// is the proposer again and ensures that the mock application receives the set of
// vote extensions from the previous consensus instance.
func TestPrepareProposalReceivesVoteExtensions(t *testing.T) {
	// create a list of vote extensions, one for each validator.
	voteExtensions := [][]byte{
		[]byte("extension 0"),
		[]byte("extension 1"),
		[]byte("extension 2"),
		[]byte("extension 3"),
	}

	m := abcimocks.NewApplication(t)
	m.On("ExtendVote", mock.Anything, mock.Anything).Return(&abci.ExtendVoteResponse{
		VoteExtension: voteExtensions[0],
	}, nil)
	m.On("ProcessProposal", mock.Anything, mock.Anything).Return(&abci.ProcessProposalResponse{Status: abci.PROCESS_PROPOSAL_STATUS_ACCEPT}, nil)

	// capture the prepare proposal request.
	rpp := &abci.PrepareProposalRequest{}
	m.On("PrepareProposal", mock.Anything, mock.MatchedBy(func(r *abci.PrepareProposalRequest) bool {
		rpp = r
		return true
	})).Return(&abci.PrepareProposalResponse{}, nil)

	m.On("VerifyVoteExtension", mock.Anything, mock.Anything).Return(&abci.VerifyVoteExtensionResponse{Status: abci.VERIFY_VOTE_EXTENSION_STATUS_ACCEPT}, nil)
	m.On("Commit", mock.Anything, mock.Anything).Return(&abci.CommitResponse{}, nil).Maybe()
	m.On("FinalizeBlock", mock.Anything, mock.Anything).Return(&abci.FinalizeBlockResponse{}, nil)

	cs1, vss := randStateWithApp(4, m)
	height, round, chainID := cs1.Height, cs1.Round, cs1.state.ChainID

	newRoundCh := subscribe(cs1.eventBus, types.EventQueryNewRound)
	proposalCh := subscribe(cs1.eventBus, types.EventQueryCompleteProposal)
	pv1, err := cs1.privValidator.GetPubKey()
	require.NoError(t, err)
	addr := pv1.Address()
	voteCh := subscribeToVoter(cs1, addr)

	startTestRound(cs1, height, round)
	ensureNewRound(newRoundCh, height, round)
	ensureNewProposal(proposalCh, height, round)

	rs := cs1.GetRoundState()
	blockID := types.BlockID{
		Hash:          rs.ProposalBlock.Hash(),
		PartSetHeader: rs.ProposalBlockParts.Header(),
	}
	signAddVotes(cs1, types.PrevoteType, chainID, blockID, false, vss[1:]...)

	// create a precommit for each validator with the associated vote extension.
	for i, vs := range vss[1:] {
		signAddPrecommitWithExtension(t, cs1, chainID, blockID, voteExtensions[i+1], vs)
	}

	ensurePrevote(voteCh, height, round)

	// ensure that the height is committed.
	ensurePrecommitMatch(t, voteCh, height, round, blockID.Hash)
	incrementHeight(vss[1:]...)

	height++
	round = 0
	ensureNewRound(newRoundCh, height, round)
	incrementRound(vss[1:]...)
	incrementRound(vss[1:]...)
	incrementRound(vss[1:]...)
	round = 3

	blockID2 := types.BlockID{}
	signAddVotes(cs1, types.PrecommitType, chainID, blockID2, true, vss[1:]...)
	ensureNewRound(newRoundCh, height, round)
	ensureNewProposal(proposalCh, height, round)

	// ensure that the proposer received the list of vote extensions from the
	// previous height.
	require.Len(t, rpp.LocalLastCommit.Votes, len(vss))
	for i := range vss {
		vote := &rpp.LocalLastCommit.Votes[i]
		require.Equal(t, vote.VoteExtension, voteExtensions[i])

		require.NotZero(t, len(vote.ExtensionSignature))
		cve := cmtproto.CanonicalVoteExtension{
			Extension: vote.VoteExtension,
			Height:    height - 1, // the vote extension was signed in the previous height
			Round:     int64(rpp.LocalLastCommit.Round),
			ChainId:   test.DefaultTestChainID,
		}
		extSignBytes, err := protoio.MarshalDelimited(&cve)
		require.NoError(t, err)
		pubKey, err := vss[i].PrivValidator.GetPubKey()
		require.NoError(t, err)
		require.True(t, pubKey.VerifySignature(extSignBytes, vote.ExtensionSignature))
	}
}

func TestFinalizeBlockCalled(t *testing.T) {
	for _, testCase := range []struct {
		name         string
		voteNil      bool
		expectCalled bool
	}{
		{
			name:         "finalize block called when block committed",
			voteNil:      false,
			expectCalled: true,
		},
		{
			name:         "not called when block not committed",
			voteNil:      true,
			expectCalled: false,
		},
	} {
		t.Run(testCase.name, func(t *testing.T) {
			m := abcimocks.NewApplication(t)
			m.On("ProcessProposal", mock.Anything, mock.Anything).Return(&abci.ProcessProposalResponse{
				Status: abci.PROCESS_PROPOSAL_STATUS_ACCEPT,
			}, nil)
			m.On("PrepareProposal", mock.Anything, mock.Anything).Return(&abci.PrepareProposalResponse{}, nil)
			// We only expect VerifyVoteExtension to be called on non-nil precommits.
			// https://github.com/tendermint/tendermint/issues/8487
			if !testCase.voteNil {
				m.On("ExtendVote", mock.Anything, mock.Anything).Return(&abci.ExtendVoteResponse{}, nil)
				m.On("VerifyVoteExtension", mock.Anything, mock.Anything).Return(&abci.VerifyVoteExtensionResponse{
					Status: abci.VERIFY_VOTE_EXTENSION_STATUS_ACCEPT,
				}, nil)
			}
			r := &abci.FinalizeBlockResponse{AppHash: []byte("the_hash")}
			m.On("FinalizeBlock", mock.Anything, mock.Anything).Return(r, nil).Maybe()
			m.On("Commit", mock.Anything, mock.Anything).Return(&abci.CommitResponse{}, nil).Maybe()

			cs1, vss := randStateWithApp(4, m)
			height, round, chainID := cs1.Height, cs1.Round, cs1.state.ChainID

			proposalCh := subscribe(cs1.eventBus, types.EventQueryCompleteProposal)
			newRoundCh := subscribe(cs1.eventBus, types.EventQueryNewRound)
			pv1, err := cs1.privValidator.GetPubKey()
			require.NoError(t, err)
			addr := pv1.Address()
			voteCh := subscribeToVoter(cs1, addr)

			startTestRound(cs1, cs1.Height, round)
			ensureNewRound(newRoundCh, height, round)
			ensureNewProposal(proposalCh, height, round)
			rs := cs1.GetRoundState()

			blockID := types.BlockID{}
			nextRound := round + 1
			nextHeight := height
			if !testCase.voteNil {
				nextRound = 0
				nextHeight = height + 1
				blockID = types.BlockID{
					Hash:          rs.ProposalBlock.Hash(),
					PartSetHeader: rs.ProposalBlockParts.Header(),
				}
			}

			signAddVotes(cs1, types.PrevoteType, chainID, blockID, false, vss[1:]...)
			ensurePrevoteMatch(t, voteCh, height, round, rs.ProposalBlock.Hash())

			signAddVotes(cs1, types.PrecommitType, chainID, blockID, true, vss[1:]...)
			ensurePrecommit(voteCh, height, round)

			ensureNewRound(newRoundCh, nextHeight, nextRound)
			m.AssertExpectations(t)

			if !testCase.expectCalled {
				m.AssertNotCalled(t, "FinalizeBlock", context.TODO(), mock.Anything)
			} else {
				m.AssertCalled(t, "FinalizeBlock", context.TODO(), mock.Anything)
			}
		})
	}
}

// TestVoteExtensionEnableHeight tests that 'ExtensionRequireHeight' correctly
// enforces that vote extensions be present in consensus for heights greater than
// or equal to the configured value.
func TestVoteExtensionEnableHeight(t *testing.T) {
	for _, testCase := range []struct {
		name                  string
		enableHeight          int64
		hasExtension          bool
		expectExtendCalled    bool
		expectVerifyCalled    bool
		expectSuccessfulRound bool
	}{
		{
			name:                  "extension present but not enabled",
			hasExtension:          true,
			enableHeight:          0,
			expectExtendCalled:    false,
			expectVerifyCalled:    false,
			expectSuccessfulRound: false,
		},
		{
			name:                  "extension absent but not required",
			hasExtension:          false,
			enableHeight:          0,
			expectExtendCalled:    false,
			expectVerifyCalled:    false,
			expectSuccessfulRound: true,
		},
		{
			name:                  "extension present and required",
			hasExtension:          true,
			enableHeight:          1,
			expectExtendCalled:    true,
			expectVerifyCalled:    true,
			expectSuccessfulRound: true,
		},
		{
			name:                  "extension absent but required",
			hasExtension:          false,
			enableHeight:          1,
			expectExtendCalled:    true,
			expectVerifyCalled:    false,
			expectSuccessfulRound: false,
		},
		{
			name:                  "extension absent but required in future height",
			hasExtension:          false,
			enableHeight:          2,
			expectExtendCalled:    false,
			expectVerifyCalled:    false,
			expectSuccessfulRound: true,
		},
	} {
		t.Run(testCase.name, func(t *testing.T) {
			numValidators := 3
			m := abcimocks.NewApplication(t)
			m.On("ProcessProposal", mock.Anything, mock.Anything).Return(&abci.ProcessProposalResponse{
				Status: abci.PROCESS_PROPOSAL_STATUS_ACCEPT,
			}, nil)
			m.On("PrepareProposal", mock.Anything, mock.Anything).Return(&abci.PrepareProposalResponse{}, nil)
			if testCase.expectExtendCalled {
				m.On("ExtendVote", mock.Anything, mock.Anything).Return(&abci.ExtendVoteResponse{}, nil)
			}
			if testCase.expectVerifyCalled {
				m.On("VerifyVoteExtension", mock.Anything, mock.Anything).Return(&abci.VerifyVoteExtensionResponse{
					Status: abci.VERIFY_VOTE_EXTENSION_STATUS_ACCEPT,
				}, nil).Times(numValidators - 1)
			}
			m.On("FinalizeBlock", mock.Anything, mock.Anything).Return(&abci.FinalizeBlockResponse{}, nil).Maybe()
			m.On("Commit", mock.Anything, mock.Anything).Return(&abci.CommitResponse{}, nil).Maybe()
			cs1, vss := randStateWithAppWithHeight(numValidators, m, testCase.enableHeight)
			height, round, chainID := cs1.Height, cs1.Round, cs1.state.ChainID
			cs1.state.ConsensusParams.Feature.VoteExtensionsEnableHeight = testCase.enableHeight

			timeoutCh := subscribe(cs1.eventBus, types.EventQueryTimeoutPropose)
			proposalCh := subscribe(cs1.eventBus, types.EventQueryCompleteProposal)
			newRoundCh := subscribe(cs1.eventBus, types.EventQueryNewRound)
			pv1, err := cs1.privValidator.GetPubKey()
			require.NoError(t, err)
			addr := pv1.Address()
			voteCh := subscribeToVoter(cs1, addr)

			startTestRound(cs1, cs1.Height, round)
			ensureNewRound(newRoundCh, height, round)
			ensureNewProposal(proposalCh, height, round)
			rs := cs1.GetRoundState()
			blockID := types.BlockID{
				Hash:          rs.ProposalBlock.Hash(),
				PartSetHeader: rs.ProposalBlockParts.Header(),
			}

			// sign all of the votes
			signAddVotes(cs1, types.PrevoteType, chainID, blockID, false, vss[1:]...)
			ensurePrevoteMatch(t, voteCh, height, round, rs.ProposalBlock.Hash())

			var ext []byte
			if testCase.hasExtension {
				ext = []byte("extension")
			}

			for _, vs := range vss[1:] {
				vote, err := vs.signVote(types.PrecommitType, chainID, blockID, ext, testCase.hasExtension, vs.clock.Now())
				require.NoError(t, err)
				addVotes(cs1, vote)
			}
			if testCase.expectSuccessfulRound {
				ensurePrecommit(voteCh, height, round)
				height++
				ensureNewRound(newRoundCh, height, round)
			} else {
				ensureNoNewTimeout(timeoutCh, cs1.config.Precommit(round).Nanoseconds())
			}

			m.AssertExpectations(t)
		})
	}
}

// 4 vals, 3 Nil Precommits at P0
// What we want:
// P0 waits for timeoutPrecommit before starting next round.
func TestWaitingTimeoutOnNilPolka(*testing.T) {
	cs1, vss := randState(4)
	vs2, vs3, vs4 := vss[1], vss[2], vss[3]
	height, round, chainID := cs1.Height, cs1.Round, cs1.state.ChainID

	timeoutWaitCh := subscribe(cs1.eventBus, types.EventQueryTimeoutWait)
	newRoundCh := subscribe(cs1.eventBus, types.EventQueryNewRound)

	// start round
	startTestRound(cs1, height, round)
	ensureNewRound(newRoundCh, height, round)

	signAddVotes(cs1, types.PrecommitType, chainID, types.BlockID{}, true, vs2, vs3, vs4)

	ensureNewTimeout(timeoutWaitCh, height, round, cs1.config.Precommit(round).Nanoseconds())
	ensureNewRound(newRoundCh, height, round+1)
}

// 4 vals, 3 Prevotes for nil from the higher round.
// What we want:
// P0 waits for timeoutPropose in the next round before entering prevote.
func TestWaitingTimeoutProposeOnNewRound(t *testing.T) {
	cs1, vss := randState(4)
	vs2, vs3, vs4 := vss[1], vss[2], vss[3]
	height, round, chainID := cs1.Height, cs1.Round, cs1.state.ChainID

	timeoutWaitCh := subscribe(cs1.eventBus, types.EventQueryTimeoutPropose)
	newRoundCh := subscribe(cs1.eventBus, types.EventQueryNewRound)
	pv1, err := cs1.privValidator.GetPubKey()
	require.NoError(t, err)
	addr := pv1.Address()
	voteCh := subscribeToVoter(cs1, addr)

	// start round
	startTestRound(cs1, height, round)
	ensureNewRound(newRoundCh, height, round)

	ensurePrevote(voteCh, height, round)

	incrementRound(vss[1:]...)
	signAddVotes(cs1, types.PrevoteType, chainID, types.BlockID{}, false, vs2, vs3, vs4)

	round++ // moving to the next round
	ensureNewRound(newRoundCh, height, round)

	rs := cs1.GetRoundState()
	assert.Equal(t, cstypes.RoundStepPropose, rs.Step) // P0 does not prevote before timeoutPropose expires

	ensureNewTimeout(timeoutWaitCh, height, round, cs1.config.Propose(round).Nanoseconds())

	ensurePrevote(voteCh, height, round)
	validatePrevote(t, cs1, round, vss[0], nil)
}

// 4 vals, 3 Precommits for nil from the higher round.
// What we want:
// P0 jump to higher round, precommit and start precommit wait.
func TestRoundSkipOnNilPolkaFromHigherRound(t *testing.T) {
	cs1, vss := randState(4)
	vs2, vs3, vs4 := vss[1], vss[2], vss[3]
	height, round, chainID := cs1.Height, cs1.Round, cs1.state.ChainID

	timeoutWaitCh := subscribe(cs1.eventBus, types.EventQueryTimeoutWait)
	newRoundCh := subscribe(cs1.eventBus, types.EventQueryNewRound)
	pv1, err := cs1.privValidator.GetPubKey()
	require.NoError(t, err)
	addr := pv1.Address()
	voteCh := subscribeToVoter(cs1, addr)

	// start round
	startTestRound(cs1, height, round)
	ensureNewRound(newRoundCh, height, round)

	ensurePrevote(voteCh, height, round)

	incrementRound(vss[1:]...)
	signAddVotes(cs1, types.PrecommitType, chainID, types.BlockID{}, true, vs2, vs3, vs4)

	round++ // moving to the next round
	ensureNewRound(newRoundCh, height, round)

	ensurePrecommit(voteCh, height, round)
	validatePrecommit(t, cs1, round, -1, vss[0], nil, nil)

	ensureNewTimeout(timeoutWaitCh, height, round, cs1.config.Precommit(round).Nanoseconds())

	round++ // moving to the next round
	ensureNewRound(newRoundCh, height, round)
}

// 4 vals, 3 Prevotes for nil in the current round.
// What we want:
// P0 wait for timeoutPropose to expire before sending prevote.
func TestWaitTimeoutProposeOnNilPolkaForTheCurrentRound(t *testing.T) {
	cs1, vss := randState(4)
	vs2, vs3, vs4 := vss[1], vss[2], vss[3]
	height, round, chainID := cs1.Height, int32(1), cs1.state.ChainID

	timeoutProposeCh := subscribe(cs1.eventBus, types.EventQueryTimeoutPropose)
	newRoundCh := subscribe(cs1.eventBus, types.EventQueryNewRound)
	pv1, err := cs1.privValidator.GetPubKey()
	require.NoError(t, err)
	addr := pv1.Address()
	voteCh := subscribeToVoter(cs1, addr)

	// start round in which PO is not proposer
	startTestRound(cs1, height, round)
	ensureNewRound(newRoundCh, height, round)

	incrementRound(vss[1:]...)
	signAddVotes(cs1, types.PrevoteType, chainID, types.BlockID{}, false, vs2, vs3, vs4)

	ensureNewTimeout(timeoutProposeCh, height, round, cs1.config.Propose(round).Nanoseconds())

	ensurePrevote(voteCh, height, round)
	validatePrevote(t, cs1, round, vss[0], nil)
}

// What we want:
// P0 emit NewValidBlock event upon receiving 2/3+ Precommit for B but hasn't received block B yet.
func TestEmitNewValidBlockEventOnCommitWithoutBlock(t *testing.T) {
	ctx, cancel := context.WithCancel(context.Background())
	defer cancel()

	cs1, vss := randState(4)
	vs2, vs3, vs4 := vss[1], vss[2], vss[3]
	height, round, chainID := cs1.Height, int32(1), cs1.state.ChainID

	incrementRound(vs2, vs3, vs4)

	partSize := types.BlockPartSizeBytes

	newRoundCh := subscribe(cs1.eventBus, types.EventQueryNewRound)
	validBlockCh := subscribe(cs1.eventBus, types.EventQueryValidBlock)

	_, propBlock := decideProposal(ctx, t, cs1, vs2, vs2.Height, vs2.Round)
	partSet, err := propBlock.MakePartSet(partSize)
	require.NoError(t, err)
	blockID := types.BlockID{
		Hash:          propBlock.Hash(),
		PartSetHeader: partSet.Header(),
	}

	// start round in which PO is not proposer
	startTestRound(cs1, height, round)
	ensureNewRound(newRoundCh, height, round)

	// vs2, vs3 and vs4 send precommit for propBlock
	signAddVotes(cs1, types.PrecommitType, chainID, blockID, true, vs2, vs3, vs4)
	ensureNewValidBlock(validBlockCh, height, round)

	rs := cs1.GetRoundState()
	assert.Equal(t, rs.Step, cstypes.RoundStepCommit) //nolint:testifylint // this will tell us to reverse the items being compared no matter what
	assert.Nil(t, rs.ProposalBlock)
	assert.True(t, rs.ProposalBlockParts.Header().Equals(blockID.PartSetHeader))
}

// What we want:
// P0 receives 2/3+ Precommit for B for round 0, while being in round 1. It emits NewValidBlock event.
// After receiving block, it executes block and moves to the next height.
func TestCommitFromPreviousRound(t *testing.T) {
	ctx, cancel := context.WithCancel(context.Background())
	defer cancel()

	cs1, vss := randState(4)
	vs2, vs3, vs4 := vss[1], vss[2], vss[3]
	height, round, chainID := cs1.Height, int32(1), cs1.state.ChainID

	partSize := types.BlockPartSizeBytes

	newRoundCh := subscribe(cs1.eventBus, types.EventQueryNewRound)
	validBlockCh := subscribe(cs1.eventBus, types.EventQueryValidBlock)
	proposalCh := subscribe(cs1.eventBus, types.EventQueryCompleteProposal)

	prop, propBlock := decideProposal(ctx, t, cs1, vs2, vs2.Height, vs2.Round)
	partSet, err := propBlock.MakePartSet(partSize)
	require.NoError(t, err)
	blockID := types.BlockID{
		Hash:          propBlock.Hash(),
		PartSetHeader: partSet.Header(),
	}

	// start round in which PO is not proposer
	startTestRound(cs1, height, round)
	ensureNewRound(newRoundCh, height, round)

	// vs2, vs3 and vs4 send precommit for propBlock for the previous round
	signAddVotes(cs1, types.PrecommitType, chainID, blockID, true, vs2, vs3, vs4)

	ensureNewValidBlock(validBlockCh, height, round)

	rs := cs1.GetRoundState()
	assert.Equal(t, cstypes.RoundStepCommit, rs.Step)
	assert.Equal(t, vs2.Round, rs.CommitRound)
	assert.Nil(t, rs.ProposalBlock, nil)
	assert.True(t, rs.ProposalBlockParts.Header().Equals(blockID.PartSetHeader))
	partSet, err = propBlock.MakePartSet(partSize)
	require.NoError(t, err)
	err = cs1.SetProposalAndBlock(prop, propBlock, partSet, "some peer")
	require.NoError(t, err)

	ensureNewProposal(proposalCh, height, round)
	ensureNewRound(newRoundCh, height+1, 0)
}

type fakeTxNotifier struct {
	ch chan struct{}
}

func (n *fakeTxNotifier) TxsAvailable() <-chan struct{} {
	return n.ch
}

func (n *fakeTxNotifier) Notify() {
	n.ch <- struct{}{}
}

// 2 vals precommit votes for a block but node times out waiting for the third. Move to next round
// and third precommit arrives which leads to the commit of that header and the correct
// start of the next round.
func TestStartNextHeightCorrectlyAfterTimeout(t *testing.T) {
	config.Consensus.SkipTimeoutCommit = false
	cs1, vss := randState(4)
	cs1.txNotifier = &fakeTxNotifier{ch: make(chan struct{})}

	vs2, vs3, vs4 := vss[1], vss[2], vss[3]
	height, round, chainID := cs1.Height, cs1.Round, cs1.state.ChainID

	proposalCh := subscribe(cs1.eventBus, types.EventQueryCompleteProposal)
	timeoutProposeCh := subscribe(cs1.eventBus, types.EventQueryTimeoutPropose)
	precommitTimeoutCh := subscribe(cs1.eventBus, types.EventQueryTimeoutWait)

	newRoundCh := subscribe(cs1.eventBus, types.EventQueryNewRound)
	newBlockHeader := subscribe(cs1.eventBus, types.EventQueryNewBlockHeader)
	pv1, err := cs1.privValidator.GetPubKey()
	require.NoError(t, err)
	addr := pv1.Address()
	voteCh := subscribeToVoter(cs1, addr)

	// start round and wait for propose and prevote
	startTestRound(cs1, height, round)
	ensureNewRound(newRoundCh, height, round)

	ensureNewProposal(proposalCh, height, round)
	rs := cs1.GetRoundState()
	blockID := types.BlockID{
		Hash:          rs.ProposalBlock.Hash(),
		PartSetHeader: rs.ProposalBlockParts.Header(),
	}

	ensurePrevote(voteCh, height, round)
	validatePrevote(t, cs1, round, vss[0], blockID.Hash)

	signAddVotes(cs1, types.PrevoteType, chainID, blockID, false, vs2, vs3, vs4)

	ensurePrecommit(voteCh, height, round)
	// the proposed block should now be locked and our precommit added
	validatePrecommit(t, cs1, round, round, vss[0], blockID.Hash, blockID.Hash)

	// add precommits
	signAddVotes(cs1, types.PrecommitType, chainID, types.BlockID{}, true, vs2)
	signAddVotes(cs1, types.PrecommitType, chainID, blockID, true, vs3)

	// wait till timeout occurs
	ensureNewTimeout(precommitTimeoutCh, height, round, cs1.config.TimeoutPrecommit.Nanoseconds())

	ensureNewRound(newRoundCh, height, round+1)

	// majority is now reached
	signAddVotes(cs1, types.PrecommitType, chainID, blockID, true, vs4)

	ensureNewBlockHeader(newBlockHeader, height, blockID.Hash)

	cs1.txNotifier.(*fakeTxNotifier).Notify()

	ensureNewTimeout(timeoutProposeCh, height+1, round, cs1.config.Propose(round).Nanoseconds())
	rs = cs1.GetRoundState()
	assert.False(
		t,
		rs.TriggeredTimeoutPrecommit,
		"triggeredTimeoutPrecommit should be false at the beginning of each round")
}

func TestResetTimeoutPrecommitUponNewHeight(t *testing.T) {
	ctx, cancel := context.WithCancel(context.Background())
	defer cancel()

	config.Consensus.SkipTimeoutCommit = false
	cs1, vss := randState(4)

	vs2, vs3, vs4 := vss[1], vss[2], vss[3]
	height, round, chainID := cs1.Height, cs1.Round, cs1.state.ChainID

	partSize := types.BlockPartSizeBytes

	proposalCh := subscribe(cs1.eventBus, types.EventQueryCompleteProposal)

	newRoundCh := subscribe(cs1.eventBus, types.EventQueryNewRound)
	newBlockHeader := subscribe(cs1.eventBus, types.EventQueryNewBlockHeader)
	pv1, err := cs1.privValidator.GetPubKey()
	require.NoError(t, err)
	addr := pv1.Address()
	voteCh := subscribeToVoter(cs1, addr)

	// start round and wait for propose and prevote
	startTestRound(cs1, height, round)
	ensureNewRound(newRoundCh, height, round)

	ensureNewProposal(proposalCh, height, round)
	rs := cs1.GetRoundState()
	blockID := types.BlockID{
		Hash:          rs.ProposalBlock.Hash(),
		PartSetHeader: rs.ProposalBlockParts.Header(),
	}

	ensurePrevote(voteCh, height, round)
	validatePrevote(t, cs1, round, vss[0], blockID.Hash)

	signAddVotes(cs1, types.PrevoteType, chainID, blockID, false, vs2, vs3, vs4)

	ensurePrecommit(voteCh, height, round)
	validatePrecommit(t, cs1, round, round, vss[0], blockID.Hash, blockID.Hash)

	// add precommits
	signAddVotes(cs1, types.PrecommitType, chainID, types.BlockID{}, true, vs2)
	signAddVotes(cs1, types.PrecommitType, chainID, blockID, true, vs3)
	signAddVotes(cs1, types.PrecommitType, chainID, blockID, true, vs4)

	ensureNewBlockHeader(newBlockHeader, height, blockID.Hash)

	prop, propBlock := decideProposal(ctx, t, cs1, vs2, height+1, 0)
	propBlockParts, err := propBlock.MakePartSet(partSize)
	require.NoError(t, err)

	err = cs1.SetProposalAndBlock(prop, propBlock, propBlockParts, "some peer")
	require.NoError(t, err)
	ensureNewProposal(proposalCh, height+1, 0)

	rs = cs1.GetRoundState()
	assert.False(
		t,
		rs.TriggeredTimeoutPrecommit,
		"triggeredTimeoutPrecommit should be false at the beginning of each height")
}

//------------------------------------------------------------------------------------------
// CatchupSuite

//------------------------------------------------------------------------------------------
// HaltSuite

// 4 vals.
// we receive a final precommit after going into next round, but others might have gone to commit already!
func TestStateHalt1(t *testing.T) {
	cs1, vss := randState(4)
	vs2, vs3, vs4 := vss[1], vss[2], vss[3]
	height, round, chainID := cs1.Height, cs1.Round, cs1.state.ChainID
	partSize := types.BlockPartSizeBytes

	proposalCh := subscribe(cs1.eventBus, types.EventQueryCompleteProposal)
	timeoutWaitCh := subscribe(cs1.eventBus, types.EventQueryTimeoutWait)
	newRoundCh := subscribe(cs1.eventBus, types.EventQueryNewRound)
	newBlockCh := subscribe(cs1.eventBus, types.EventQueryNewBlock)
	pv1, err := cs1.privValidator.GetPubKey()
	require.NoError(t, err)
	addr := pv1.Address()
	voteCh := subscribeToVoter(cs1, addr)

	// start round and wait for propose and prevote
	startTestRound(cs1, height, round)
	ensureNewRound(newRoundCh, height, round)

	ensureNewProposal(proposalCh, height, round)
	rs := cs1.GetRoundState()
	propBlock := rs.ProposalBlock
	partSet, err := propBlock.MakePartSet(partSize)
	require.NoError(t, err)
	blockID := types.BlockID{
		Hash:          propBlock.Hash(),
		PartSetHeader: partSet.Header(),
	}

	ensurePrevote(voteCh, height, round)

	signAddVotes(cs1, types.PrevoteType, chainID, blockID, false, vs2, vs3, vs4)

	ensurePrecommit(voteCh, height, round)
	// the proposed block should now be locked and our precommit added
	validatePrecommit(t, cs1, round, round, vss[0], propBlock.Hash(), propBlock.Hash())

	// add precommits from the rest
	signAddVotes(cs1, types.PrecommitType, chainID, types.BlockID{}, true, vs2) // didn't receive proposal
	signAddVotes(cs1, types.PrecommitType, chainID, blockID, true, vs3)
	// we receive this later, but vs3 might receive it earlier and with ours will go to commit!
	precommit4 := signVote(vs4, types.PrecommitType, chainID, blockID, true)

	incrementRound(vs2, vs3, vs4)

	// timeout to new round
	ensureNewTimeout(timeoutWaitCh, height, round, cs1.config.Precommit(round).Nanoseconds())

	round++ // moving to the next round

	ensureNewRound(newRoundCh, height, round)

	t.Log("### ONTO ROUND 1")
	/*Round2
	// we timeout and prevote
	// a polka happened but we didn't see it!
	*/

	// prevote for nil since we did not receive a proposal in this round.
	ensurePrevote(voteCh, height, round)
	validatePrevote(t, cs1, round, vss[0], nil)

	// now we receive the precommit from the previous round
	addVotes(cs1, precommit4)

	// receiving that precommit should take us straight to commit
	ensureNewBlock(newBlockCh, height)

	ensureNewRound(newRoundCh, height+1, 0)
}

func TestStateOutputsBlockPartsStats(t *testing.T) {
	// create dummy peer
	cs, _ := randState(1)
	peer := p2pmock.NewPeer(nil)

	// 1) new block part
	parts := types.NewPartSetFromData(cmtrand.Bytes(100), 10)
	msg := &BlockPartMessage{
		Height: 1,
		Round:  0,
		Part:   parts.GetPart(0),
	}

	cs.ProposalBlockParts = types.NewPartSetFromHeader(parts.Header())
	cs.handleMsg(msgInfo{msg, peer.ID(), time.Time{}})

	statsMessage := <-cs.statsMsgQueue
	require.Equal(t, msg, statsMessage.Msg, "")
	require.Equal(t, peer.ID(), statsMessage.PeerID, "")

	// sending the same part from different peer
	cs.handleMsg(msgInfo{msg, "peer2", time.Time{}})

	// sending the part with the same height, but different round
	msg.Round = 1
	cs.handleMsg(msgInfo{msg, peer.ID(), time.Time{}})

	// sending the part from the smaller height
	msg.Height = 0
	cs.handleMsg(msgInfo{msg, peer.ID(), time.Time{}})

	// sending the part from the bigger height
	msg.Height = 3
	cs.handleMsg(msgInfo{msg, peer.ID(), time.Time{}})

	select {
	case <-cs.statsMsgQueue:
		t.Errorf("should not output stats message after receiving the known block part!")
	case <-time.After(50 * time.Millisecond):
	}
}

func TestStateOutputVoteStats(t *testing.T) {
	cs, vss := randState(2)
	chainID := cs.state.ChainID
	// create dummy peer
	peer := p2pmock.NewPeer(nil)

	randBytes := cmtrand.Bytes(tmhash.Size)
	blockID := types.BlockID{
		Hash: randBytes,
	}

	vote := signVote(vss[1], types.PrecommitType, chainID, blockID, true)

	voteMessage := &VoteMessage{vote}
	cs.handleMsg(msgInfo{voteMessage, peer.ID(), time.Time{}})

	statsMessage := <-cs.statsMsgQueue
	require.Equal(t, voteMessage, statsMessage.Msg, "")
	require.Equal(t, peer.ID(), statsMessage.PeerID, "")

	// sending the same part from different peer
	cs.handleMsg(msgInfo{&VoteMessage{vote}, "peer2", time.Time{}})

	// sending the vote for the bigger height
	incrementHeight(vss[1])
	vote = signVote(vss[1], types.PrecommitType, chainID, blockID, true)

	cs.handleMsg(msgInfo{&VoteMessage{vote}, peer.ID(), time.Time{}})

	select {
	case <-cs.statsMsgQueue:
		t.Errorf("should not output stats message after receiving the known vote or vote from bigger height")
	case <-time.After(50 * time.Millisecond):
	}
}

func TestSignSameVoteTwice(t *testing.T) {
	cs, vss := randState(2)
	chainID := cs.state.ChainID

	randBytes := cmtrand.Bytes(tmhash.Size)

	vote := signVote(vss[1],
		types.PrecommitType,
		chainID,
		types.BlockID{
			Hash:          randBytes,
			PartSetHeader: types.PartSetHeader{Total: 10, Hash: randBytes},
		},
		true,
	)

	vote2 := signVote(vss[1],
		types.PrecommitType,
		chainID,
		types.BlockID{
			Hash:          randBytes,
			PartSetHeader: types.PartSetHeader{Total: 10, Hash: randBytes},
		},
		true,
	)

	require.Equal(t, vote, vote2)
}

// TestStateTimestamp_ProposalNotMatch tests that a validator does not prevote a
// proposed block if the timestamp in the block does not match the timestamp in the
// corresponding proposal message.
func TestStateTimestamp_ProposalNotMatch(t *testing.T) {
	cs1, vss := randState(4)
	height, round, chainID := cs1.Height, cs1.Round, cs1.state.ChainID
	vs2, vs3, vs4 := vss[1], vss[2], vss[3]

	proposalCh := subscribe(cs1.eventBus, types.EventQueryCompleteProposal)
	pv1, err := cs1.privValidator.GetPubKey()
	require.NoError(t, err)
	addr := pv1.Address()
	voteCh := subscribeToVoter(cs1, addr)

	propBlock, propBlockParts, blockID := createProposalBlock(t, cs1)

	round++
	incrementRound(vss[1:]...)

	// Create a proposal with a timestamp that does not match the timestamp of the block.
	proposal := types.NewProposal(vs2.Height, round, -1, blockID, propBlock.Header.Time.Add(time.Millisecond))
	signProposal(t, proposal, chainID, vs2)
	require.NoError(t, cs1.SetProposalAndBlock(proposal, propBlock, propBlockParts, "some peer"))

	startTestRound(cs1, height, round)
	ensureProposal(proposalCh, height, round, blockID)

	// ensure that the validator prevotes nil.
	ensurePrevote(voteCh, height, round)
	validatePrevote(t, cs1, round, vss[0], nil)

	// This does not refer to the main concern of this test unit. Since
	// 2/3+ validators have seen the proposal, validated and prevoted for
	// it, it is a valid proposal. We should lock and precommit for it.
	signAddVotes(cs1, types.PrevoteType, chainID, blockID, false, vs2, vs3, vs4)
	ensurePrecommit(voteCh, height, round)
	validatePrecommit(t, cs1, round, round, vss[0], blockID.Hash, blockID.Hash)
}

// TestStateTimestamp_ProposalMatch tests that a validator prevotes a
// proposed block if the timestamp in the block matches the timestamp in the
// corresponding proposal message.
func TestStateTimestamp_ProposalMatch(t *testing.T) {
	cs1, vss := randState(4)
	height, round, chainID := cs1.Height, cs1.Round, cs1.state.ChainID
	vs2, vs3, vs4 := vss[1], vss[2], vss[3]

	proposalCh := subscribe(cs1.eventBus, types.EventQueryCompleteProposal)
	pv1, err := cs1.privValidator.GetPubKey()
	require.NoError(t, err)
	addr := pv1.Address()
	voteCh := subscribeToVoter(cs1, addr)

	propBlock, propBlockParts, blockID := createProposalBlock(t, cs1)

	round++
	incrementRound(vss[1:]...)

	// Create a proposal with a timestamp that matches the timestamp of the block.
	proposal := types.NewProposal(vs2.Height, round, -1, blockID, propBlock.Header.Time)
	signProposal(t, proposal, chainID, vs2)
	require.NoError(t, cs1.SetProposalAndBlock(proposal, propBlock, propBlockParts, "some peer"))

	startTestRound(cs1, height, round)
	ensureProposal(proposalCh, height, round, blockID)

	signAddVotes(cs1, types.PrevoteType, chainID, blockID, false, vs2, vs3, vs4)

	// ensure that the validator prevotes the block.
	ensurePrevote(voteCh, height, round)
	validatePrevote(t, cs1, round, vss[0], propBlock.Hash())

	ensurePrecommit(voteCh, height, round)
	validatePrecommit(t, cs1, round, 1, vss[0], propBlock.Hash(), propBlock.Hash())
}

// subscribe subscribes test client to the given query and returns a channel with cap = 1.
func subscribe(eventBus *types.EventBus, q cmtpubsub.Query) <-chan cmtpubsub.Message {
	sub, err := eventBus.Subscribe(context.Background(), testSubscriber, q)
	if err != nil {
		panic(fmt.Sprintf("failed to subscribe %s to %v; err %v", testSubscriber, q, err))
	}
	return sub.Out()
}

// subscribe subscribes test client to the given query and returns a channel with cap = 1.
func unsubscribe(eventBus *types.EventBus, q cmtpubsub.Query) {
	err := eventBus.Unsubscribe(context.Background(), testSubscriber, q)
	if err != nil {
		panic(fmt.Sprintf("failed to subscribe %s to %v; err %v", testSubscriber, q, err))
	}
}

// subscribe subscribes test client to the given query and returns a channel with cap = 0.
func subscribeUnBuffered(eventBus *types.EventBus, q cmtpubsub.Query) <-chan cmtpubsub.Message {
	sub, err := eventBus.SubscribeUnbuffered(context.Background(), testSubscriber, q)
	if err != nil {
		panic(fmt.Sprintf("failed to subscribe %s to %v; err %v", testSubscriber, q, err))
	}
	return sub.Out()
}

func signAddPrecommitWithExtension(
	t *testing.T,
	cs *State,
	chainID string,
	blockID types.BlockID,
	extension []byte,
	stub *validatorStub,
) {
	t.Helper()
	v, err := stub.signVote(types.PrecommitType, chainID, blockID, extension, true, stub.clock.Now())
	require.NoError(t, err, "failed to sign vote")
	addVotes(cs, v)
}

func findBlockSizeLimit(t *testing.T, height, maxBytes int64, cs *State, partSize uint32, oversized bool) (*types.Block, *types.PartSet) {
	t.Helper()
	var offset int64
	if !oversized {
		offset = -2
	}
	softMaxDataBytes := int(types.MaxDataBytes(maxBytes, 0, 0))
	for i := softMaxDataBytes; i < softMaxDataBytes*2; i++ {
		propBlock := cs.state.MakeBlock(
			height,
			[]types.Tx{[]byte("a=" + strings.Repeat("o", i-2))},
			&types.Commit{},
			nil,
			cs.privValidatorPubKey.Address(),
		)

		propBlockParts, err := propBlock.MakePartSet(partSize)
		require.NoError(t, err)
		if propBlockParts.ByteSize() > maxBytes+offset {
			s := "real max"
			if oversized {
				s = "off-by-1"
			}
			t.Log("Detected "+s+" data size for block;", "size", i, "softMaxDataBytes", softMaxDataBytes)
			return propBlock, propBlockParts
		}
	}
	require.Fail(t, "We shouldn't hit the end of the loop")
	return nil, nil
}<|MERGE_RESOLUTION|>--- conflicted
+++ resolved
@@ -49,23 +49,14 @@
 Ensure validator updates locked round.
 x * TestStateLock_POLDoesNotUnlock 4 vals, one precommits, other 3 polka nil at
 next round, so we precommit nil but maintain lock
-<<<<<<< HEAD
 x * TestStateLock_MissingProposalWhenPOLSeenDoesNotUpdateLock - 4 vals, 1 misses proposal but sees POL.
 x * TestStateLock_MissingProposalWhenPOLSeenDoesNotUnlock - 4 vals, 1 misses proposal but sees POL.
   * TestStateLock_MissingProposalWhenPOLForLockedBlock - 4 vals, 1 misses proposal but sees POL for locked block.
+x * TestState_MissingProposalValidBlockReceivedTimeout - 4 vals, 1 misses proposal but receives full block.
 x * TestState_MissingProposalValidBlockReceivedPrecommit - 4 vals, 1 misses proposal but receives full block.
 x * TestStateLock_POLSafety1 - 4 vals. We shouldn't change lock based on polka at earlier round
 x * TestStateLock_POLSafety2 - 4 vals. We shouldn't accept a proposal with POLRound smaller than our locked round.
 x * TestState_PrevotePOLFromPreviousRound 4 vals, prevote a proposal if a POL was seen for it in a previous round.
-=======
-x * TestStateLockMissingProposalWhenPOLSeenDoesNotUpdateLock - 4 vals, 1 misses proposal but sees POL.
-x * TestStateLockMissingProposalWhenPOLSeenDoesNotUnlock - 4 vals, 1 misses proposal but sees POL.
-  * TestStateLockMissingProposalWhenPOLForLockedBlock - 4 vals, 1 misses proposal but sees POL for locked block.
-x * TestStateMissingProposalValidBlockReceivedTimeout - 4 vals, 1 misses proposal but receives full block.
-x * TestStateLockPOLSafety1 - 4 vals. We shouldn't change lock based on polka at earlier round
-x * TestStateLockPOLSafety2 - 4 vals. After unlocking, we shouldn't relock based on polka at earlier round
-x * TestStatePrevotePOLFromPreviousRound 4 vals, prevote a proposal if a POL was seen for it in a previous round.
->>>>>>> f128c623
   * TestNetworkLock - once +1/3 precommits, network should be locked
   * TestNetworkLockPOL - once +1/3 precommits, the block with more recent polka is committed
 SlashingSuite
@@ -1325,6 +1316,63 @@
 	validatePrecommit(t, cs1, round, round, vss[0], blockID.Hash, blockID.Hash)
 }
 
+// TestState_MissingProposalValidBlockReceivedTimeout tests if a node that
+// misses the round's Proposal but receives a Polka for a block and the full
+// block will not prevote for the valid block because the Proposal was missing.
+func TestState_MissingProposalValidBlockReceivedTimeout(t *testing.T) {
+	ctx, cancel := context.WithCancel(context.Background())
+	defer cancel()
+
+	cs1, vss := randState(4)
+	height, round, chainID := cs1.Height, cs1.Round, cs1.state.ChainID
+
+	timeoutProposeCh := subscribe(cs1.eventBus, types.EventQueryTimeoutPropose)
+	voteCh := subscribe(cs1.eventBus, types.EventQueryVote)
+	validBlockCh := subscribe(cs1.eventBus, types.EventQueryValidBlock)
+
+	// Produce a block
+	block, err := cs1.createProposalBlock(ctx)
+	require.NoError(t, err)
+	blockParts, err := block.MakePartSet(types.BlockPartSizeBytes)
+	require.NoError(t, err)
+	blockID := types.BlockID{
+		Hash:          block.Hash(),
+		PartSetHeader: blockParts.Header(),
+	}
+
+	// Skip round 0 and start consensus threads
+	round++
+	incrementRound(vss[1:]...)
+	startTestRound(cs1, height, round)
+
+	// Receive prevotes(height, round=1, blockID) from all other validators.
+	for i := 1; i < len(vss); i++ {
+		signAddVotes(cs1, types.PrevoteType, chainID, blockID, false, vss[i])
+		ensurePrevote(voteCh, height, round)
+	}
+
+	// We have polka for blockID so we can accept the associated full block.
+	for i := 0; i < int(blockParts.Total()); i++ {
+		err := cs1.AddProposalBlockPart(height, round, blockParts.GetPart(i), "peer")
+		require.NoError(t, err)
+	}
+	ensureNewValidBlock(validBlockCh, height, round)
+
+	// We don't prevote right now because we didn't receive the round's
+	// Proposal. Wait for the propose timeout.
+	ensureNewTimeout(timeoutProposeCh, height, round, cs1.config.Propose(round).Nanoseconds())
+
+	rs := cs1.GetRoundState()
+	assert.Equal(t, rs.ValidRound, round)
+	assert.Equal(t, rs.ValidBlock.Hash(), blockID.Hash)
+
+	// Since we didn't see the round's Proposal, we should prevote nil.
+	// NOTE: introduced by https://github.com/cometbft/cometbft/pull/1203.
+	// In branches v0.{34,37,38}.x, the node prevotes for the valid block.
+	ensurePrevote(voteCh, height, round)
+	validatePrevote(t, cs1, round, vss[0], nil)
+}
+
 // TestState_MissingProposalValidBlockReceivedPrecommit tests if a node that
 // misses the round's Proposal, but receives a Polka for a block and the full
 // block, precommits the valid block even though the Proposal is missing.
@@ -1369,68 +1417,7 @@
 	validatePrecommit(t, cs1, round, round, vss[0], blockID.Hash, blockID.Hash)
 }
 
-<<<<<<< HEAD
 // TestStateLock_DoesNotLockOnOldProposal tests that observing
-=======
-// TestStateMissingProposalValidBlockReceivedTimeout tests if a node that
-// misses the round's Proposal but receives a Polka for a block and the full
-// block will not prevote for the valid block because the Proposal was missing.
-func TestStateMissingProposalValidBlockReceivedTimeout(t *testing.T) {
-	ctx, cancel := context.WithCancel(context.Background())
-	defer cancel()
-
-	cs1, vss := randState(4)
-	height, round := cs1.Height, cs1.Round
-
-	timeoutProposeCh := subscribe(cs1.eventBus, types.EventQueryTimeoutPropose)
-	voteCh := subscribe(cs1.eventBus, types.EventQueryVote)
-	validBlockCh := subscribe(cs1.eventBus, types.EventQueryValidBlock)
-
-	// Produce a block
-	block, err := cs1.createProposalBlock(ctx)
-	require.NoError(t, err)
-	blockParts, err := block.MakePartSet(types.BlockPartSizeBytes)
-	require.NoError(t, err)
-	blockID := types.BlockID{
-		Hash:          block.Hash(),
-		PartSetHeader: blockParts.Header(),
-	}
-
-	// Skip round 0 and start consensus threads
-	round++
-	incrementRound(vss[1:]...)
-	startTestRound(cs1, height, round)
-
-	// Receive prevotes(height, round=1, blockID) from all other validators.
-	for i := 1; i < len(vss); i++ {
-		signAddVotes(cs1, types.PrevoteType, blockID.Hash, blockID.PartSetHeader, false, vss[i])
-		ensurePrevote(voteCh, height, round)
-	}
-
-	// We have polka for blockID so we can accept the associated full block.
-	for i := 0; i < int(blockParts.Total()); i++ {
-		err := cs1.AddProposalBlockPart(height, round, blockParts.GetPart(i), "peer")
-		require.NoError(t, err)
-	}
-	ensureNewValidBlock(validBlockCh, height, round)
-
-	// We don't prevote right now because we didn't receive the round's
-	// Proposal. Wait for the propose timeout.
-	ensureNewTimeout(timeoutProposeCh, height, round, cs1.config.Propose(round).Nanoseconds())
-
-	rs := cs1.GetRoundState()
-	assert.Equal(t, rs.ValidRound, round)
-	assert.Equal(t, rs.ValidBlock.Hash(), blockID.Hash)
-
-	// Since we didn't see the round's Proposal, we should prevote nil.
-	// NOTE: introduced by https://github.com/cometbft/cometbft/pull/1203.
-	// In branches v0.{34,37,38}.x, the node prevotes for the valid block.
-	ensurePrevote(voteCh, height, round)
-	validatePrevote(t, cs1, round, vss[0], nil)
-}
-
-// TestStateLockDoesNotLockOnOldProposal tests that observing
->>>>>>> f128c623
 // a two thirds majority for a block does not cause a validator to lock on the
 // block if a proposal was not seen for that block in the current round, but
 // was seen in a previous round.
@@ -3205,7 +3192,7 @@
 }
 
 // subscribe subscribes test client to the given query and returns a channel with cap = 1.
-func unsubscribe(eventBus *types.EventBus, q cmtpubsub.Query) {
+func unsubscribe(eventBus *types.EventBus, q cmtpubsub.Query) { //nolint: unused
 	err := eventBus.Unsubscribe(context.Background(), testSubscriber, q)
 	if err != nil {
 		panic(fmt.Sprintf("failed to subscribe %s to %v; err %v", testSubscriber, q, err))
