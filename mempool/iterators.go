package mempool

import (
	"context"
	"fmt"

	"github.com/cometbft/cometbft/internal/clist"
	"github.com/cometbft/cometbft/types"
)

// IWRRIterator is the base struct for implementing iterators that traverse lanes with
// the Interleaved Weighted Round Robin (WRR) algorithm.
// https://en.wikipedia.org/wiki/Weighted_round_robin
type IWRRIterator struct {
	sortedLanes []types.Lane
	laneIndex   int                            // current lane being iterated; index on sortedLanes
	cursors     map[types.Lane]*clist.CElement // last accessed entries on each lane
	round       int                            // counts the rounds for IWRR
}

// This function picks the next lane to fetch an item from.
// If it was the last lane, it advances the round counter as well.
func (iter *IWRRIterator) advanceIndexes() types.Lane {
	if iter.laneIndex == len(iter.sortedLanes)-1 {
		iter.round = (iter.round + 1) % (int(iter.sortedLanes[0]) + 1)
		if iter.round == 0 {
			iter.round++
		}
	}
	iter.laneIndex = (iter.laneIndex + 1) % len(iter.sortedLanes)
	return iter.sortedLanes[iter.laneIndex]
}

// Non-blocking version of the IWRR iterator to be used for reaping and
// rechecking transactions.
//
// This iterator does not support changes on the underlying mempool once initialized (or `Reset`),
// therefore the lock must be held on the mempool when iterating.
type NonBlockingIterator struct {
	IWRRIterator
}

func NewNonBlockingIterator(mem *CListMempool) *NonBlockingIterator {
	baseIter := IWRRIterator{
		sortedLanes: mem.sortedLanes,
		cursors:     make(map[types.Lane]*clist.CElement, len(mem.lanes)),
		round:       1,
	}
	iter := &NonBlockingIterator{
		IWRRIterator: baseIter,
	}
	iter.reset(mem.lanes)
	return iter
}

// Reset must be called before every use of the iterator.
func (iter *NonBlockingIterator) reset(lanes map[types.Lane]*clist.CList) {
	iter.laneIndex = 0
	iter.round = 1
	// Set cursors at the beginning of each lane.
	for lane := range lanes {
		iter.cursors[lane] = lanes[lane].Front()
	}
}

// Next returns the next element according to the WRR algorithm.
func (iter *NonBlockingIterator) Next() Entry {
	numEmptyLanes := 0

	lane := iter.sortedLanes[iter.laneIndex]
	for {
		// Skip empty lane or if cursor is at end of lane.
		if iter.cursors[lane] == nil {
			numEmptyLanes++
			if numEmptyLanes >= len(iter.sortedLanes) {
				return nil
			}
			lane = iter.advanceIndexes()
			continue
		}
		// Skip over-consumed lane on current round.
		if int(lane) < iter.round {
			numEmptyLanes = 0
			lane = iter.advanceIndexes()
			continue
		}
		break
	}
	elem := iter.cursors[lane]
	if elem == nil {
		panic(fmt.Errorf("Iterator picked a nil entry on lane %d", lane))
	}
	iter.cursors[lane] = iter.cursors[lane].Next()
	_ = iter.advanceIndexes()
	return elem.Value.(*mempoolTx)
}

// BlockingIterator implements a blocking version of the WRR iterator,
// meaning that when no transaction is available, it will wait until a new one
// is added to the mempool.
// Unlike `NonBlockingIterator`, this iterator is expected to work with an evolving mempool.
type BlockingIterator struct {
<<<<<<< HEAD
	WRRIterator
	ctx context.Context
	mp  *CListMempool
}

func NewBlockingIterator(ctx context.Context, mem *CListMempool) Iterator {
	iter := WRRIterator{
=======
	IWRRIterator
	ctx  context.Context
	mp   *CListMempool
	name string // for debugging
}

func NewBlockingIterator(ctx context.Context, mem *CListMempool, name string) Iterator {
	iter := IWRRIterator{
>>>>>>> edbe162e
		sortedLanes: mem.sortedLanes,
		cursors:     make(map[types.Lane]*clist.CElement, len(mem.sortedLanes)),
		round:       1,
	}
	return &BlockingIterator{
<<<<<<< HEAD
		WRRIterator: iter,
		ctx:         ctx,
		mp:          mem,
=======
		IWRRIterator: iter,
		ctx:          ctx,
		mp:           mem,
		name:         name,
>>>>>>> edbe162e
	}
}

// WaitNextCh returns a channel to wait for the next available entry. The channel will be explicitly
// closed when the entry gets removed before it is added to the channel, or when reaching the end of
// the list.
//
// Unsafe for concurrent use by multiple goroutines.
func (iter *BlockingIterator) WaitNextCh() <-chan Entry {
	ch := make(chan Entry)
	go func() {
<<<<<<< HEAD
		// Add the next entry to the channel if not nil.
		if lane := iter.PickLane(); lane != 0 {
			if entry := iter.Next(lane); entry != nil {
				ch <- entry.Value.(Entry)
			}
=======
		var lane types.Lane
		for {
			l, addTxCh := iter.pickLane()
			if addTxCh == nil {
				lane = l
				break
			}
			// There are no transactions to take from any lane. Wait until at
			// least one is added to the mempool and try again.
			select {
			case <-addTxCh:
			case <-iter.ctx.Done():
				close(ch)
				return
			}
		}
		if elem := iter.next(lane); elem != nil {
			ch <- elem.Value.(Entry)
>>>>>>> edbe162e
		}
		// Unblock receiver in case no entry was sent (it will receive nil).
		close(ch)
	}()
	return ch
}

// pickLane returns a _valid_ lane on which to iterate, according to the WRR
// algorithm. A lane is valid if it is not empty and it is not over-consumed,
// meaning that the number of accessed entries in the lane has not yet reached
// its priority value in the current WRR iteration. It returns a channel to wait
// for new transactions if all lanes are empty or don't have transactions that
// have not yet been accessed.
func (iter *BlockingIterator) pickLane() (types.Lane, chan struct{}) {
	iter.mp.addTxChMtx.RLock()
	defer iter.mp.addTxChMtx.RUnlock()

	// Start from the last accessed lane.
	lane := iter.sortedLanes[iter.laneIndex]

	// Loop until finding a valid lane. If the current lane is not valid,
	// continue with the next lower-priority lane, in a round robin fashion.
	numEmptyLanes := 0
	for {
		// Skip empty lanes or lanes with their cursor pointing at their last entry.
		if iter.mp.lanes[lane].Len() == 0 ||
			(iter.cursors[lane] != nil &&
				iter.cursors[lane].Value.(*mempoolTx).seq == iter.mp.addTxLaneSeqs[lane]) {
			numEmptyLanes++
			if numEmptyLanes >= len(iter.sortedLanes) {
<<<<<<< HEAD
				// There are no lanes with non-accessed entries. Wait until a new tx is added.
				ch := iter.mp.addTxCh
				iter.mp.addTxChMtx.RUnlock()
				select {
				case <-ch:
				case <-iter.ctx.Done():
					return 0
				}
				iter.mp.addTxChMtx.RLock()
				numEmptyLanes = 0
=======
				// There are no lanes with non-accessed entries. Wait until a
				// new tx is added.
				return 0, iter.mp.addTxCh
>>>>>>> edbe162e
			}
			lane = iter.advanceIndexes()
			continue
		}

		// Skip over-consumed lanes.
		if int(lane) < iter.round {
			numEmptyLanes = 0
			lane = iter.advanceIndexes()
			continue
		}

		_ = iter.advanceIndexes()
		return lane, nil
	}
}

// next returns the next entry from the given lane and updates WRR variables.
func (iter *BlockingIterator) next(lane types.Lane) *clist.CElement {
	// Load the last accessed entry in the lane and set the next one.
	var next *clist.CElement
	if cursor := iter.cursors[lane]; cursor != nil {
		// If the current entry is the last one or was removed, Next will return nil.
		// Note we don't need to wait until the next entry is available (with <-cursor.NextWaitChan()).
		next = cursor.Next()
	} else {
		// We are at the beginning of the iteration or the saved entry got removed. Pick the first
		// entry in the lane if it's available (don't wait for it); if not, Front will return nil.
		next = iter.mp.lanes[lane].Front()
	}

	// Update auxiliary variables.
	if next != nil {
		// Save entry.
		iter.cursors[lane] = next
	} else {
		// The entry got removed or it was the last one in the lane.
		// At the moment this should not happen - the loop in PickLane will loop forever until there
		// is data in at least one lane
		delete(iter.cursors, lane)
	}

	return next
}<|MERGE_RESOLUTION|>--- conflicted
+++ resolved
@@ -100,15 +100,6 @@
 // is added to the mempool.
 // Unlike `NonBlockingIterator`, this iterator is expected to work with an evolving mempool.
 type BlockingIterator struct {
-<<<<<<< HEAD
-	WRRIterator
-	ctx context.Context
-	mp  *CListMempool
-}
-
-func NewBlockingIterator(ctx context.Context, mem *CListMempool) Iterator {
-	iter := WRRIterator{
-=======
 	IWRRIterator
 	ctx  context.Context
 	mp   *CListMempool
@@ -117,22 +108,15 @@
 
 func NewBlockingIterator(ctx context.Context, mem *CListMempool, name string) Iterator {
 	iter := IWRRIterator{
->>>>>>> edbe162e
 		sortedLanes: mem.sortedLanes,
 		cursors:     make(map[types.Lane]*clist.CElement, len(mem.sortedLanes)),
 		round:       1,
 	}
 	return &BlockingIterator{
-<<<<<<< HEAD
-		WRRIterator: iter,
-		ctx:         ctx,
-		mp:          mem,
-=======
 		IWRRIterator: iter,
 		ctx:          ctx,
 		mp:           mem,
 		name:         name,
->>>>>>> edbe162e
 	}
 }
 
@@ -144,13 +128,6 @@
 func (iter *BlockingIterator) WaitNextCh() <-chan Entry {
 	ch := make(chan Entry)
 	go func() {
-<<<<<<< HEAD
-		// Add the next entry to the channel if not nil.
-		if lane := iter.PickLane(); lane != 0 {
-			if entry := iter.Next(lane); entry != nil {
-				ch <- entry.Value.(Entry)
-			}
-=======
 		var lane types.Lane
 		for {
 			l, addTxCh := iter.pickLane()
@@ -169,7 +146,6 @@
 		}
 		if elem := iter.next(lane); elem != nil {
 			ch <- elem.Value.(Entry)
->>>>>>> edbe162e
 		}
 		// Unblock receiver in case no entry was sent (it will receive nil).
 		close(ch)
@@ -200,22 +176,9 @@
 				iter.cursors[lane].Value.(*mempoolTx).seq == iter.mp.addTxLaneSeqs[lane]) {
 			numEmptyLanes++
 			if numEmptyLanes >= len(iter.sortedLanes) {
-<<<<<<< HEAD
-				// There are no lanes with non-accessed entries. Wait until a new tx is added.
-				ch := iter.mp.addTxCh
-				iter.mp.addTxChMtx.RUnlock()
-				select {
-				case <-ch:
-				case <-iter.ctx.Done():
-					return 0
-				}
-				iter.mp.addTxChMtx.RLock()
-				numEmptyLanes = 0
-=======
 				// There are no lanes with non-accessed entries. Wait until a
 				// new tx is added.
 				return 0, iter.mp.addTxCh
->>>>>>> edbe162e
 			}
 			lane = iter.advanceIndexes()
 			continue
