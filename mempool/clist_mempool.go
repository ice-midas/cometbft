--- conflicted
+++ resolved
@@ -424,7 +424,6 @@
 			return ErrInvalidTx
 		}
 
-<<<<<<< HEAD
 		// If the app returned a non-empty lane, use it; otherwise use the default lane.
 		lane := mem.defaultLane
 		if res.LaneId != "" {
@@ -436,14 +435,8 @@
 
 		if err := mem.isLaneFull(len(tx), lane); err != nil {
 			mem.forceRemoveFromCache(tx) // lane might have space later
-			mem.logger.Error(err.Error())
-=======
-		// Check again that mempool isn't full, to reduce the chance of exceeding the limits.
-		if err := mem.isFull(len(tx)); err != nil {
-			mem.forceRemoveFromCache(tx) // mempool might have space later
 			// use debug level to avoid spamming logs when traffic is high
 			mem.logger.Debug(err.Error())
->>>>>>> 5f91a29b
 			mem.metrics.RejectedTxs.Add(1)
 			return err
 		}
