--- conflicted
+++ resolved
@@ -31,27 +31,17 @@
 // test.
 type cleanupFunc func()
 
-<<<<<<< HEAD
 // make an extended commit with a single vote containing just the height and a
 // timestamp
 func makeTestExtCommit(height int64, timestamp time.Time) *types.ExtendedCommit {
 	extCommitSigs := []types.ExtendedCommitSig{{
 		CommitSig: types.CommitSig{
 			BlockIDFlag:      types.BlockIDFlagCommit,
-			ValidatorAddress: tmrand.Bytes(crypto.AddressSize),
+			ValidatorAddress: cmtrand.Bytes(crypto.AddressSize),
 			Timestamp:        timestamp,
 			Signature:        []byte("Signature"),
 		},
 		ExtensionSignature: []byte("ExtensionSignature"),
-=======
-// make a Commit with a single vote containing just the height and a timestamp
-func makeTestCommit(height int64, timestamp time.Time) *types.Commit {
-	commitSigs := []types.CommitSig{{
-		BlockIDFlag:      types.BlockIDFlagCommit,
-		ValidatorAddress: cmtrand.Bytes(crypto.AddressSize),
-		Timestamp:        timestamp,
-		Signature:        []byte("Signature"),
->>>>>>> c67d2f78
 	}}
 	return &types.ExtendedCommit{
 		Height: height,
@@ -145,36 +135,6 @@
 	return NewBlockStore(db), db
 }
 
-<<<<<<< HEAD
-=======
-var (
-	state       sm.State
-	block       *types.Block
-	partSet     *types.PartSet
-	part1       *types.Part
-	part2       *types.Part
-	seenCommit1 *types.Commit
-)
-
-func TestMain(m *testing.M) {
-	var cleanup cleanupFunc
-	var err error
-	state, _, cleanup = makeStateAndBlockStore(log.NewTMLogger(new(bytes.Buffer)))
-	block = state.MakeBlock(state.LastBlockHeight+1, test.MakeNTxs(state.LastBlockHeight+1, 10), new(types.Commit), nil, state.Validators.GetProposer().Address)
-
-	partSet, err = block.MakePartSet(2)
-	if err != nil {
-		stdlog.Fatal(err)
-	}
-	part1 = partSet.GetPart(0)
-	part2 = partSet.GetPart(1)
-	seenCommit1 = makeTestCommit(10, cmttime.Now())
-	code := m.Run()
-	cleanup()
-	os.Exit(code)
-}
-
->>>>>>> c67d2f78
 // TODO: This test should be simplified ...
 
 func TestBlockStoreSaveLoadBlock(t *testing.T) {
@@ -195,15 +155,10 @@
 	block := state.MakeBlock(bs.Height()+1, nil, new(types.Commit), nil, state.Validators.GetProposer().Address)
 	validPartSet, err := block.MakePartSet(2)
 	require.NoError(t, err)
-<<<<<<< HEAD
 	part2 := validPartSet.GetPart(1)
 
-	seenCommit := makeTestExtCommit(block.Header.Height, tmtime.Now())
+	seenCommit := makeTestExtCommit(block.Header.Height, cmttime.Now())
 	bs.SaveBlockWithExtendedCommit(block, validPartSet, seenCommit)
-=======
-	seenCommit := makeTestCommit(10, cmttime.Now())
-	bs.SaveBlock(block, partSet, seenCommit)
->>>>>>> c67d2f78
 	require.EqualValues(t, 1, bs.Base(), "expecting the new height to be changed")
 	require.EqualValues(t, block.Header.Height, bs.Height(), "expecting the new height to be changed")
 
@@ -222,11 +177,7 @@
 
 	// End of setup, test data
 
-<<<<<<< HEAD
-	commitAtH10 := makeTestExtCommit(10, tmtime.Now()).ToCommit()
-=======
-	commitAtH10 := makeTestCommit(10, cmttime.Now())
->>>>>>> c67d2f78
+	commitAtH10 := makeTestExtCommit(10, cmttime.Now()).ToCommit()
 	tuples := []struct {
 		block      *types.Block
 		parts      *types.PartSet
@@ -257,29 +208,19 @@
 					Version:         cmtversion.Consensus{Block: version.BlockProtocol},
 					Height:          5,
 					ChainID:         "block_test",
-<<<<<<< HEAD
-					Time:            tmtime.Now(),
-					ProposerAddress: tmrand.Bytes(crypto.AddressSize)},
-				makeTestExtCommit(5, tmtime.Now()).ToCommit(),
+					Time:            cmttime.Now(),
+					ProposerAddress: cmtrand.Bytes(crypto.AddressSize)},
+				makeTestExtCommit(5, cmttime.Now()).ToCommit(),
 			),
 			parts:      validPartSet,
-			seenCommit: makeTestExtCommit(5, tmtime.Now()),
-=======
-					Time:            cmttime.Now(),
-					ProposerAddress: cmtrand.Bytes(crypto.AddressSize),
-				},
-				makeTestCommit(5, cmttime.Now()),
-			),
-			parts:      validPartSet,
-			seenCommit: makeTestCommit(5, cmttime.Now()),
->>>>>>> c67d2f78
+			seenCommit: makeTestExtCommit(5, cmttime.Now()),
 		},
 
 		{
 			block:      newBlock(header1, commitAtH10),
 			parts:      incompletePartSet,
 			wantPanic:  "only save complete block", // incomplete parts
-			seenCommit: makeTestExtCommit(10, tmtime.Now()),
+			seenCommit: makeTestExtCommit(10, cmttime.Now()),
 		},
 
 		{
@@ -293,13 +234,8 @@
 		{
 			block:            newBlock(header1, commitAtH10),
 			parts:            validPartSet,
-<<<<<<< HEAD
 			seenCommit:       seenCommit,
-			wantPanic:        "unmarshal to tmproto.BlockMeta",
-=======
-			seenCommit:       seenCommit1,
 			wantPanic:        "unmarshal to cmtproto.BlockMeta",
->>>>>>> c67d2f78
 			corruptBlockInDB: true, // Corrupt the DB's block entry
 		},
 
@@ -443,7 +379,7 @@
 			h := bs.Height() + 1
 			block := state.MakeBlock(h, test.MakeNTxs(h, 10), new(types.Commit), nil, state.Validators.GetProposer().Address)
 
-			seenCommit := makeTestExtCommit(block.Header.Height, tmtime.Now())
+			seenCommit := makeTestExtCommit(block.Header.Height, cmttime.Now())
 			ps, err := block.MakePartSet(2)
 			require.NoError(t, err)
 			testCase.malleateCommit(seenCommit)
@@ -483,7 +419,7 @@
 			defer cleanup()
 			h := bs.Height() + 1
 			block := state.MakeBlock(h, test.MakeNTxs(h, 10), new(types.Commit), nil, state.Validators.GetProposer().Address)
-			seenCommit := makeTestExtCommit(block.Header.Height, tmtime.Now())
+			seenCommit := makeTestExtCommit(block.Header.Height, cmttime.Now())
 			ps, err := block.MakePartSet(2)
 			require.NoError(t, err)
 			if testCase.saveExtended {
@@ -515,13 +451,8 @@
 		block := state.MakeBlock(h, test.MakeNTxs(h, 10), new(types.Commit), nil, state.Validators.GetProposer().Address)
 		partSet, err := block.MakePartSet(2)
 		require.NoError(t, err)
-<<<<<<< HEAD
-		seenCommit := makeTestExtCommit(h, tmtime.Now())
+		seenCommit := makeTestExtCommit(h, cmttime.Now())
 		bs.SaveBlockWithExtendedCommit(block, partSet, seenCommit)
-=======
-		seenCommit := makeTestCommit(h, cmttime.Now())
-		bs.SaveBlock(block, partSet, seenCommit)
->>>>>>> c67d2f78
 	}
 
 	_, _, err = bs.PruneBlocks(4, state)
@@ -555,11 +486,7 @@
 	require.Nil(t, res, "a non-existent block part should return nil")
 
 	// 2. Next save a corrupted block then try to load it
-<<<<<<< HEAD
-	err = db.Set(calcBlockPartKey(height, index), []byte("Tendermint"))
-=======
-	err := db.Set(calcBlockPartKey(height, index), []byte("CometBFT"))
->>>>>>> c67d2f78
+	err = db.Set(calcBlockPartKey(height, index), []byte("CometBFT"))
 	require.NoError(t, err)
 	res, _, panicErr = doFn(loadPart)
 	require.NotNil(t, panicErr, "expecting a non-nil panic")
@@ -608,13 +535,8 @@
 		block := state.MakeBlock(h, test.MakeNTxs(h, 10), new(types.Commit), nil, state.Validators.GetProposer().Address)
 		partSet, err := block.MakePartSet(2)
 		require.NoError(t, err)
-<<<<<<< HEAD
-		seenCommit := makeTestExtCommit(h, tmtime.Now())
+		seenCommit := makeTestExtCommit(h, cmttime.Now())
 		bs.SaveBlockWithExtendedCommit(block, partSet, seenCommit)
-=======
-		seenCommit := makeTestCommit(h, cmttime.Now())
-		bs.SaveBlock(block, partSet, seenCommit)
->>>>>>> c67d2f78
 	}
 
 	assert.EqualValues(t, 1, bs.Base())
@@ -742,13 +664,8 @@
 	b1 := state.MakeBlock(state.LastBlockHeight+1, test.MakeNTxs(state.LastBlockHeight+1, 10), new(types.Commit), nil, state.Validators.GetProposer().Address)
 	partSet, err := b1.MakePartSet(2)
 	require.NoError(t, err)
-<<<<<<< HEAD
-	seenCommit := makeTestExtCommit(1, tmtime.Now())
+	seenCommit := makeTestExtCommit(1, cmttime.Now())
 	bs.SaveBlock(b1, partSet, seenCommit.ToCommit())
-=======
-	seenCommit := makeTestCommit(1, cmttime.Now())
-	bs.SaveBlock(b1, partSet, seenCommit)
->>>>>>> c67d2f78
 
 	baseBlock := bs.LoadBlockMetaByHash(b1.Hash())
 	assert.EqualValues(t, b1.Header.Height, baseBlock.Header.Height)
@@ -764,13 +681,8 @@
 
 	partSet, err := block.MakePartSet(2)
 	require.NoError(t, err)
-<<<<<<< HEAD
-	seenCommit := makeTestExtCommit(block.Header.Height, tmtime.Now())
+	seenCommit := makeTestExtCommit(block.Header.Height, cmttime.Now())
 	bs.SaveBlockWithExtendedCommit(block, partSet, seenCommit)
-=======
-	seenCommit := makeTestCommit(10, cmttime.Now())
-	bs.SaveBlock(block, partSet, seenCommit)
->>>>>>> c67d2f78
 	require.Equal(t, bs.Height(), block.Header.Height, "expecting the new height to be changed")
 
 	blockAtHeight := bs.LoadBlock(bs.Height())
